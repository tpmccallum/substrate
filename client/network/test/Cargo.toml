[package]
description = "Integration tests for Substrate network protocol"
name = "sc-network-test"
version = "0.8.0-rc5"
license = "GPL-3.0-or-later WITH Classpath-exception-2.0"
authors = ["Parity Technologies <admin@parity.io>"]
edition = "2018"
publish = false
homepage = "https://substrate.dev"
repository = "https://github.com/paritytech/substrate/"

[package.metadata.docs.rs]
targets = ["x86_64-unknown-linux-gnu"]

[dependencies]
sc-network = { version = "0.8.0-rc5", path = "../" }
log = "0.4.8"
parking_lot = "0.10.0"
futures = "0.3.4"
futures-timer = "3.0.1"
rand = "0.7.2"
<<<<<<< HEAD
libp2p = "0.22.0"
=======
libp2p = { version = "0.23.0", default-features = false }
>>>>>>> 368903f7
sp-consensus = { version = "0.8.0-rc5", path = "../../../primitives/consensus/common" }
sc-consensus = { version = "0.8.0-rc5", path = "../../../client/consensus/common" }
sc-client-api = { version = "2.0.0-rc5", path = "../../api" }
sp-blockchain = { version = "2.0.0-rc5", path = "../../../primitives/blockchain" }
sp-runtime = { version = "2.0.0-rc5", path = "../../../primitives/runtime" }
sp-core = { version = "2.0.0-rc5", path = "../../../primitives/core" }
sc-block-builder = { version = "0.8.0-rc5", path = "../../block-builder" }
sp-consensus-babe = { version = "0.8.0-rc5", path = "../../../primitives/consensus/babe" }
substrate-test-runtime-client = { version = "2.0.0-rc5", path = "../../../test-utils/runtime/client" }
substrate-test-runtime = { version = "2.0.0-rc5", path = "../../../test-utils/runtime" }
tempfile = "3.1.0"
sp-tracing = { version = "2.0.0-rc5", path = "../../../primitives/tracing" }
sc-service = { version = "0.8.0-rc5", features = ["test-helpers"], path = "../../service" }<|MERGE_RESOLUTION|>--- conflicted
+++ resolved
@@ -19,11 +19,7 @@
 futures = "0.3.4"
 futures-timer = "3.0.1"
 rand = "0.7.2"
-<<<<<<< HEAD
-libp2p = "0.22.0"
-=======
 libp2p = { version = "0.23.0", default-features = false }
->>>>>>> 368903f7
 sp-consensus = { version = "0.8.0-rc5", path = "../../../primitives/consensus/common" }
 sc-consensus = { version = "0.8.0-rc5", path = "../../../client/consensus/common" }
 sc-client-api = { version = "2.0.0-rc5", path = "../../api" }
