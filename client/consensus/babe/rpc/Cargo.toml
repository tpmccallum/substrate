--- conflicted
+++ resolved
@@ -24,28 +24,15 @@
 sc-consensus-epochs = { version = "0.8.0-rc4", path = "../../epochs" }
 futures = { version = "0.3.4", features = ["compat"] }
 derive_more = "0.99.2"
-<<<<<<< HEAD
-sp-api = { version = "2.0.0-rc3", path = "../../../../primitives/api" }
-sp-consensus = { version = "0.8.0-rc3", path = "../../../../primitives/consensus/common" }
-sp-core = { version = "2.0.0-rc3", path = "../../../../primitives/core" }
-sp-application-crypto = { version = "2.0.0-rc3", path = "../../../../primitives/application-crypto" }
-sc-keystore = { version = "2.0.0-rc3", path = "../../../keystore" }
-=======
 sp-api = { version = "2.0.0-rc4", path = "../../../../primitives/api" }
 sp-consensus = { version = "0.8.0-rc4", path = "../../../../primitives/consensus/common" }
 sp-core = { version = "2.0.0-rc4", path = "../../../../primitives/core" }
 sp-application-crypto = { version = "2.0.0-rc4", path = "../../../../primitives/application-crypto" }
 sc-keystore = { version = "2.0.0-rc4", path = "../../../keystore" }
->>>>>>> 60e3a693
 
 [dev-dependencies]
 sc-consensus = { version = "0.8.0-rc4", path = "../../../consensus/common" }
 serde_json = "1.0.50"
-<<<<<<< HEAD
-sp-keyring = { version = "2.0.0-rc3", path = "../../../../primitives/keyring" }
-substrate-test-runtime-client = { version = "2.0.0-rc3", path = "../../../../test-utils/runtime/client" }
-=======
 sp-keyring = { version = "2.0.0-rc4", path = "../../../../primitives/keyring" }
 substrate-test-runtime-client = { version = "2.0.0-rc4", path = "../../../../test-utils/runtime/client" }
->>>>>>> 60e3a693
 tempfile = "3.1.0"