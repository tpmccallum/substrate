// This file is part of Substrate.

// Copyright (C) 2017-2020 Parity Technologies (UK) Ltd.
// SPDX-License-Identifier: Apache-2.0

// Licensed under the Apache License, Version 2.0 (the "License");
// you may not use this file except in compliance with the License.
// You may obtain a copy of the License at
//
// 	http://www.apache.org/licenses/LICENSE-2.0
//
// Unless required by applicable law or agreed to in writing, software
// distributed under the License is distributed on an "AS IS" BASIS,
// WITHOUT WARRANTIES OR CONDITIONS OF ANY KIND, either express or implied.
// See the License for the specific language governing permissions and
// limitations under the License.

//! # Staking Module
//!
//! The Staking module is used to manage funds at stake by network maintainers.
//!
//! - [`staking::Trait`](./trait.Trait.html)
//! - [`Call`](./enum.Call.html)
//! - [`Module`](./struct.Module.html)
//!
//! ## Overview
//!
//! The Staking module is the means by which a set of network maintainers (known as _authorities_ in
//! some contexts and _validators_ in others) are chosen based upon those who voluntarily place
//! funds under deposit. Under deposit, those funds are rewarded under normal operation but are held
//! at pain of _slash_ (expropriation) should the staked maintainer be found not to be discharging
//! its duties properly.
//!
//! ### Terminology
//! <!-- Original author of paragraph: @gavofyork -->
//!
//! - Staking: The process of locking up funds for some time, placing them at risk of slashing
//!   (loss) in order to become a rewarded maintainer of the network.
//! - Validating: The process of running a node to actively maintain the network, either by
//!   producing blocks or guaranteeing finality of the chain.
//! - Nominating: The process of placing staked funds behind one or more validators in order to
//!   share in any reward, and punishment, they take.
//! - Stash account: The account holding an owner's funds used for staking.
//! - Controller account: The account that controls an owner's funds for staking.
//! - Era: A (whole) number of sessions, which is the period that the validator set (and each
//!   validator's active nominator set) is recalculated and where rewards are paid out.
//! - Slash: The punishment of a staker by reducing its funds.
//!
//! ### Goals
//! <!-- Original author of paragraph: @gavofyork -->
//!
//! The staking system in Substrate NPoS is designed to make the following possible:
//!
//! - Stake funds that are controlled by a cold wallet.
//! - Withdraw some, or deposit more, funds without interrupting the role of an entity.
//! - Switch between roles (nominator, validator, idle) with minimal overhead.
//!
//! ### Scenarios
//!
//! #### Staking
//!
//! Almost any interaction with the Staking module requires a process of _**bonding**_ (also known
//! as being a _staker_). To become *bonded*, a fund-holding account known as the _stash account_,
//! which holds some or all of the funds that become frozen in place as part of the staking process,
//! is paired with an active **controller** account, which issues instructions on how they shall be
//! used.
//!
//! An account pair can become bonded using the [`bond`](./enum.Call.html#variant.bond) call.
//!
//! Stash accounts can change their associated controller using the
//! [`set_controller`](./enum.Call.html#variant.set_controller) call.
//!
//! There are three possible roles that any staked account pair can be in: `Validator`, `Nominator`
//! and `Idle` (defined in [`StakerStatus`](./enum.StakerStatus.html)). There are three
//! corresponding instructions to change between roles, namely:
//! [`validate`](./enum.Call.html#variant.validate),
//! [`nominate`](./enum.Call.html#variant.nominate), and [`chill`](./enum.Call.html#variant.chill).
//!
//! #### Validating
//!
//! A **validator** takes the role of either validating blocks or ensuring their finality,
//! maintaining the veracity of the network. A validator should avoid both any sort of malicious
//! misbehavior and going offline. Bonded accounts that state interest in being a validator do NOT
//! get immediately chosen as a validator. Instead, they are declared as a _candidate_ and they
//! _might_ get elected at the _next era_ as a validator. The result of the election is determined
//! by nominators and their votes.
//!
//! An account can become a validator candidate via the
//! [`validate`](./enum.Call.html#variant.validate) call.
//!
//! #### Nomination
//!
//! A **nominator** does not take any _direct_ role in maintaining the network, instead, it votes on
//! a set of validators  to be elected. Once interest in nomination is stated by an account, it
//! takes effect at the next election round. The funds in the nominator's stash account indicate the
//! _weight_ of its vote. Both the rewards and any punishment that a validator earns are shared
//! between the validator and its nominators. This rule incentivizes the nominators to NOT vote for
//! the misbehaving/offline validators as much as possible, simply because the nominators will also
//! lose funds if they vote poorly.
//!
//! An account can become a nominator via the [`nominate`](enum.Call.html#variant.nominate) call.
//!
//! #### Rewards and Slash
//!
//! The **reward and slashing** procedure is the core of the Staking module, attempting to _embrace
//! valid behavior_ while _punishing any misbehavior or lack of availability_.
//!
//! Rewards must be claimed for each era before it gets too old by `$HISTORY_DEPTH` using the
//! `payout_stakers` call. Any account can call `payout_stakers`, which pays the reward to the
//! validator as well as its nominators. Only the [`Trait::MaxNominatorRewardedPerValidator`]
//! biggest stakers can claim their reward. This is to limit the i/o cost to mutate storage for each
//! nominator's account.
//!
//! Slashing can occur at any point in time, once misbehavior is reported. Once slashing is
//! determined, a value is deducted from the balance of the validator and all the nominators who
//! voted for this validator (values are deducted from the _stash_ account of the slashed entity).
//!
//! Slashing logic is further described in the documentation of the `slashing` module.
//!
//! Similar to slashing, rewards are also shared among a validator and its associated nominators.
//! Yet, the reward funds are not always transferred to the stash account and can be configured. See
//! [Reward Calculation](#reward-calculation) for more details.
//!
//! #### Chilling
//!
//! Finally, any of the roles above can choose to step back temporarily and just chill for a while.
//! This means that if they are a nominator, they will not be considered as voters anymore and if
//! they are validators, they will no longer be a candidate for the next election.
//!
//! An account can step back via the [`chill`](enum.Call.html#variant.chill) call.
//!
//! ### Session managing
//!
//! The module implement the trait `SessionManager`. Which is the only API to query new validator
//! set and allowing these validator set to be rewarded once their era is ended.
//!
//! ## Interface
//!
//! ### Dispatchable Functions
//!
//! The dispatchable functions of the Staking module enable the steps needed for entities to accept
//! and change their role, alongside some helper functions to get/set the metadata of the module.
//!
//! ### Public Functions
//!
//! The Staking module contains many public storage items and (im)mutable functions.
//!
//! ## Usage
//!
//! ### Example: Rewarding a validator by id.
//!
//! ```
//! use frame_support::{decl_module, dispatch};
//! use frame_system::ensure_signed;
//! use pallet_staking::{self as staking};
//!
//! pub trait Trait: staking::Trait {}
//!
//! decl_module! {
//!     pub struct Module<T: Trait> for enum Call where origin: T::Origin {
//!         /// Reward a validator.
//!         #[weight = 0]
//!         pub fn reward_myself(origin) -> dispatch::DispatchResult {
//!             let reported = ensure_signed(origin)?;
//!             <staking::Module<T>>::reward_by_ids(vec![(reported, 10)]);
//!             Ok(())
//!         }
//!     }
//! }
//! # fn main() { }
//! ```
//!
//! ## Implementation Details
//!
//! ### Era payout
//!
//! The era payout is computed using yearly inflation curve defined at
//! [`T::RewardCurve`](./trait.Trait.html#associatedtype.RewardCurve) as such:
//!
//! ```nocompile
//! staker_payout = yearly_inflation(npos_token_staked / total_tokens) * total_tokens / era_per_year
//! ```
//! This payout is used to reward stakers as defined in next section
//!
//! ```nocompile
//! remaining_payout = max_yearly_inflation * total_tokens / era_per_year - staker_payout
//! ```
//! The remaining reward is send to the configurable end-point
//! [`T::RewardRemainder`](./trait.Trait.html#associatedtype.RewardRemainder).
//!
//! ### Reward Calculation
//!
//! Validators and nominators are rewarded at the end of each era. The total reward of an era is
//! calculated using the era duration and the staking rate (the total amount of tokens staked by
//! nominators and validators, divided by the total token supply). It aims to incentivize toward a
//! defined staking rate. The full specification can be found
//! [here](https://research.web3.foundation/en/latest/polkadot/Token%20Economics.html#inflation-model).
//!
//! Total reward is split among validators and their nominators depending on the number of points
//! they received during the era. Points are added to a validator using
//! [`reward_by_ids`](./enum.Call.html#variant.reward_by_ids) or
//! [`reward_by_indices`](./enum.Call.html#variant.reward_by_indices).
//!
//! [`Module`](./struct.Module.html) implements
//! [`pallet_authorship::EventHandler`](../pallet_authorship/trait.EventHandler.html) to add reward
//! points to block producer and block producer of referenced uncles.
//!
//! The validator and its nominator split their reward as following:
//!
//! The validator can declare an amount, named
//! [`commission`](./struct.ValidatorPrefs.html#structfield.commission), that does not get shared
//! with the nominators at each reward payout through its
//! [`ValidatorPrefs`](./struct.ValidatorPrefs.html). This value gets deducted from the total reward
//! that is paid to the validator and its nominators. The remaining portion is split among the
//! validator and all of the nominators that nominated the validator, proportional to the value
//! staked behind this validator (_i.e._ dividing the
//! [`own`](./struct.Exposure.html#structfield.own) or
//! [`others`](./struct.Exposure.html#structfield.others) by
//! [`total`](./struct.Exposure.html#structfield.total) in [`Exposure`](./struct.Exposure.html)).
//!
//! All entities who receive a reward have the option to choose their reward destination through the
//! [`Payee`](./struct.Payee.html) storage item (see
//! [`set_payee`](enum.Call.html#variant.set_payee)), to be one of the following:
//!
//! - Controller account, (obviously) not increasing the staked value.
//! - Stash account, not increasing the staked value.
//! - Stash account, also increasing the staked value.
//!
//! ### Additional Fund Management Operations
//!
//! Any funds already placed into stash can be the target of the following operations:
//!
//! The controller account can free a portion (or all) of the funds using the
//! [`unbond`](enum.Call.html#variant.unbond) call. Note that the funds are not immediately
//! accessible. Instead, a duration denoted by [`BondingDuration`](./struct.BondingDuration.html)
//! (in number of eras) must pass until the funds can actually be removed. Once the
//! `BondingDuration` is over, the [`withdraw_unbonded`](./enum.Call.html#variant.withdraw_unbonded)
//! call can be used to actually withdraw the funds.
//!
//! Note that there is a limitation to the number of fund-chunks that can be scheduled to be
//! unlocked in the future via [`unbond`](enum.Call.html#variant.unbond). In case this maximum
//! (`MAX_UNLOCKING_CHUNKS`) is reached, the bonded account _must_ first wait until a successful
//! call to `withdraw_unbonded` to remove some of the chunks.
//!
//! ### Election Algorithm
//!
//! The current election algorithm is implemented based on Phragmén. The reference implementation
//! can be found [here](https://github.com/w3f/consensus/tree/master/NPoS).
//!
//! The election algorithm, aside from electing the validators with the most stake value and votes,
//! tries to divide the nominator votes among candidates in an equal manner. To further assure this,
//! an optional post-processing can be applied that iteratively normalizes the nominator staked
//! values until the total difference among votes of a particular nominator are less than a
//! threshold.
//!
//! ## GenesisConfig
//!
//! The Staking module depends on the [`GenesisConfig`](./struct.GenesisConfig.html). The
//! `GenesisConfig` is optional and allow to set some initial stakers.
//!
//! ## Related Modules
//!
//! - [Balances](../pallet_balances/index.html): Used to manage values at stake.
//! - [Session](../pallet_session/index.html): Used to manage sessions. Also, a list of new
//!   validators is stored in the Session module's `Validators` at the end of each era.

#![recursion_limit = "128"]
#![cfg_attr(not(feature = "std"), no_std)]

#[cfg(test)]
mod mock;
#[cfg(test)]
mod tests;
#[cfg(any(feature = "runtime-benchmarks", test))]
pub mod testing_utils;
#[cfg(any(feature = "runtime-benchmarks", test))]
pub mod benchmarking;

pub mod slashing;
pub mod offchain_election;
pub mod inflation;

use sp_std::{
	result,
	prelude::*,
	collections::btree_map::BTreeMap,
	convert::{TryInto, From},
	mem::size_of,
};
use codec::{HasCompact, Encode, Decode};
use frame_support::{
	decl_module, decl_event, decl_storage, ensure, decl_error,
	weights::{Weight, constants::{WEIGHT_PER_MICROS, WEIGHT_PER_NANOS}},
	storage::IterableStorageMap,
	dispatch::{
		IsSubType, DispatchResult, DispatchResultWithPostInfo, DispatchErrorWithPostInfo,
		WithPostDispatchInfo,
	},
	traits::{
		Currency, LockIdentifier, LockableCurrency, WithdrawReasons, OnUnbalanced, Imbalance, Get,
		UnixTime, EstimateNextNewSession, EnsureOrigin,
	}
};
use pallet_session::historical;
use sp_runtime::{
<<<<<<< HEAD
	Percent, Perbill, PerU16, PerThing, InnerOf, RuntimeDebug, DispatchError,
=======
	Percent, Perbill, PerU16, PerThing, RuntimeDebug, DispatchError,
>>>>>>> 60e3a693
	curve::PiecewiseLinear,
	traits::{
		Convert, Zero, StaticLookup, CheckedSub, Saturating, SaturatedConversion,
		AtLeast32BitUnsigned, Dispatchable,
	},
	transaction_validity::{
		TransactionValidityError, TransactionValidity, ValidTransaction, InvalidTransaction,
		TransactionSource, TransactionPriority,
	},
};
use sp_staking::{
	SessionIndex,
	offence::{OnOffenceHandler, OffenceDetails, Offence, ReportOffence, OffenceError},
};
#[cfg(feature = "std")]
use sp_runtime::{Serialize, Deserialize};
use frame_system::{
	self as system, ensure_signed, ensure_root, ensure_none,
	offchain::SendTransactionTypes,
};
use sp_npos_elections::{
	ExtendedBalance, Assignment, ElectionScore, ElectionResult as PrimitiveElectionResult,
	build_support_map, evaluate_support, seq_phragmen, generate_compact_solution_type,
	is_score_better, VotingLimit, SupportMap, VoteWeight,
};

const DEFAULT_MINIMUM_VALIDATOR_COUNT: u32 = 4;
const STAKING_ID: LockIdentifier = *b"staking ";
pub const MAX_UNLOCKING_CHUNKS: usize = 32;
pub const MAX_NOMINATIONS: usize = <CompactAssignments as VotingLimit>::LIMIT;

pub(crate) const LOG_TARGET: &'static str = "staking";

// syntactic sugar for logging.
#[macro_export]
macro_rules! log {
	($level:tt, $patter:expr $(, $values:expr)* $(,)?) => {
		frame_support::debug::$level!(
			target: crate::LOG_TARGET,
			$patter $(, $values)*
		)
	};
}

/// Data type used to index nominators in the compact type
pub type NominatorIndex = u32;

/// Data type used to index validators in the compact type.
pub type ValidatorIndex = u16;

// Ensure the size of both ValidatorIndex and NominatorIndex. They both need to be well below usize.
static_assertions::const_assert!(size_of::<ValidatorIndex>() <= size_of::<usize>());
static_assertions::const_assert!(size_of::<NominatorIndex>() <= size_of::<usize>());

/// Maximum number of stakers that can be stored in a snapshot.
pub(crate) const MAX_VALIDATORS: usize = ValidatorIndex::max_value() as usize;
pub(crate) const MAX_NOMINATORS: usize = NominatorIndex::max_value() as usize;

/// Counter for the number of eras that have passed.
pub type EraIndex = u32;

/// Counter for the number of "reward" points earned by a given validator.
pub type RewardPoint = u32;

// Note: Maximum nomination limit is set here -- 16.
generate_compact_solution_type!(pub GenericCompactAssignments, 16);

/// Information regarding the active era (era in used in session).
#[derive(Encode, Decode, RuntimeDebug)]
pub struct ActiveEraInfo {
	/// Index of era.
	pub index: EraIndex,
	/// Moment of start expressed as millisecond from `$UNIX_EPOCH`.
	///
	/// Start can be none if start hasn't been set for the era yet,
	/// Start is set on the first on_finalize of the era to guarantee usage of `Time`.
	start: Option<u64>,
}

/// Accuracy used for on-chain election.
pub type ChainAccuracy = Perbill;

/// Accuracy used for off-chain election. This better be small.
pub type OffchainAccuracy = PerU16;

/// The balance type of this module.
pub type BalanceOf<T> =
	<<T as Trait>::Currency as Currency<<T as frame_system::Trait>::AccountId>>::Balance;

/// The compact type for election solutions.
pub type CompactAssignments =
	GenericCompactAssignments<NominatorIndex, ValidatorIndex, OffchainAccuracy>;

type PositiveImbalanceOf<T> =
	<<T as Trait>::Currency as Currency<<T as frame_system::Trait>::AccountId>>::PositiveImbalance;
type NegativeImbalanceOf<T> =
	<<T as Trait>::Currency as Currency<<T as frame_system::Trait>::AccountId>>::NegativeImbalance;

/// Reward points of an era. Used to split era total payout between validators.
///
/// This points will be used to reward validators and their respective nominators.
#[derive(PartialEq, Encode, Decode, Default, RuntimeDebug)]
pub struct EraRewardPoints<AccountId: Ord> {
	/// Total number of points. Equals the sum of reward points for each validator.
	total: RewardPoint,
	/// The reward points earned by a given validator.
	individual: BTreeMap<AccountId, RewardPoint>,
}

/// Indicates the initial status of the staker.
#[derive(RuntimeDebug)]
#[cfg_attr(feature = "std", derive(Serialize, Deserialize))]
pub enum StakerStatus<AccountId> {
	/// Chilling.
	Idle,
	/// Declared desire in validating or already participating in it.
	Validator,
	/// Nominating for a group of other stakers.
	Nominator(Vec<AccountId>),
}

/// A destination account for payment.
#[derive(PartialEq, Eq, Copy, Clone, Encode, Decode, RuntimeDebug)]
pub enum RewardDestination {
	/// Pay into the stash account, increasing the amount at stake accordingly.
	Staked,
	/// Pay into the stash account, not increasing the amount at stake.
	Stash,
	/// Pay into the controller account.
	Controller,
}

impl Default for RewardDestination {
	fn default() -> Self {
		RewardDestination::Staked
	}
}

/// Preference of what happens regarding validation.
#[derive(PartialEq, Eq, Clone, Encode, Decode, RuntimeDebug)]
pub struct ValidatorPrefs {
	/// Reward that validator takes up-front; only the rest is split between themselves and
	/// nominators.
	#[codec(compact)]
	pub commission: Perbill,
}

impl Default for ValidatorPrefs {
	fn default() -> Self {
		ValidatorPrefs {
			commission: Default::default(),
		}
	}
}

/// Just a Balance/BlockNumber tuple to encode when a chunk of funds will be unlocked.
#[derive(PartialEq, Eq, Clone, Encode, Decode, RuntimeDebug)]
pub struct UnlockChunk<Balance: HasCompact> {
	/// Amount of funds to be unlocked.
	#[codec(compact)]
	value: Balance,
	/// Era number at which point it'll be unlocked.
	#[codec(compact)]
	era: EraIndex,
}

/// The ledger of a (bonded) stash.
#[derive(PartialEq, Eq, Clone, Encode, Decode, RuntimeDebug)]
pub struct StakingLedger<AccountId, Balance: HasCompact> {
	/// The stash account whose balance is actually locked and at stake.
	pub stash: AccountId,
	/// The total amount of the stash's balance that we are currently accounting for.
	/// It's just `active` plus all the `unlocking` balances.
	#[codec(compact)]
	pub total: Balance,
	/// The total amount of the stash's balance that will be at stake in any forthcoming
	/// rounds.
	#[codec(compact)]
	pub active: Balance,
	/// Any balance that is becoming free, which may eventually be transferred out
	/// of the stash (assuming it doesn't get slashed first).
	pub unlocking: Vec<UnlockChunk<Balance>>,
	/// List of eras for which the stakers behind a validator have claimed rewards. Only updated
	/// for validators.
	pub claimed_rewards: Vec<EraIndex>,
}

impl<
	AccountId,
	Balance: HasCompact + Copy + Saturating + AtLeast32BitUnsigned,
> StakingLedger<AccountId, Balance> {
	/// Remove entries from `unlocking` that are sufficiently old and reduce the
	/// total by the sum of their balances.
	fn consolidate_unlocked(self, current_era: EraIndex) -> Self {
		let mut total = self.total;
		let unlocking = self.unlocking.into_iter()
			.filter(|chunk| if chunk.era > current_era {
				true
			} else {
				total = total.saturating_sub(chunk.value);
				false
			})
			.collect();

		Self {
			stash: self.stash,
			total,
			active: self.active,
			unlocking,
			claimed_rewards: self.claimed_rewards
		}
	}

	/// Re-bond funds that were scheduled for unlocking.
	fn rebond(mut self, value: Balance) -> Self {
		let mut unlocking_balance: Balance = Zero::zero();

		while let Some(last) = self.unlocking.last_mut() {
			if unlocking_balance + last.value <= value {
				unlocking_balance += last.value;
				self.active += last.value;
				self.unlocking.pop();
			} else {
				let diff = value - unlocking_balance;

				unlocking_balance += diff;
				self.active += diff;
				last.value -= diff;
			}

			if unlocking_balance >= value {
				break
			}
		}

		self
	}
}

impl<AccountId, Balance> StakingLedger<AccountId, Balance> where
	Balance: AtLeast32BitUnsigned + Saturating + Copy,
{
	/// Slash the validator for a given amount of balance. This can grow the value
	/// of the slash in the case that the validator has less than `minimum_balance`
	/// active funds. Returns the amount of funds actually slashed.
	///
	/// Slashes from `active` funds first, and then `unlocking`, starting with the
	/// chunks that are closest to unlocking.
	fn slash(
		&mut self,
		mut value: Balance,
		minimum_balance: Balance,
	) -> Balance {
		let pre_total = self.total;
		let total = &mut self.total;
		let active = &mut self.active;

		let slash_out_of = |
			total_remaining: &mut Balance,
			target: &mut Balance,
			value: &mut Balance,
		| {
			let mut slash_from_target = (*value).min(*target);

			if !slash_from_target.is_zero() {
				*target -= slash_from_target;

				// don't leave a dust balance in the staking system.
				if *target <= minimum_balance {
					slash_from_target += *target;
					*value += sp_std::mem::replace(target, Zero::zero());
				}

				*total_remaining = total_remaining.saturating_sub(slash_from_target);
				*value -= slash_from_target;
			}
		};

		slash_out_of(total, active, &mut value);

		let i = self.unlocking.iter_mut()
			.map(|chunk| {
				slash_out_of(total, &mut chunk.value, &mut value);
				chunk.value
			})
			.take_while(|value| value.is_zero()) // take all fully-consumed chunks out.
			.count();

		// kill all drained chunks.
		let _ = self.unlocking.drain(..i);

		pre_total.saturating_sub(*total)
	}
}

/// A record of the nominations made by a specific account.
#[derive(PartialEq, Eq, Clone, Encode, Decode, RuntimeDebug)]
pub struct Nominations<AccountId> {
	/// The targets of nomination.
	pub targets: Vec<AccountId>,
	/// The era the nominations were submitted.
	///
	/// Except for initial nominations which are considered submitted at era 0.
	pub submitted_in: EraIndex,
	/// Whether the nominations have been suppressed.
	pub suppressed: bool,
}

/// The amount of exposure (to slashing) than an individual nominator has.
#[derive(PartialEq, Eq, PartialOrd, Ord, Clone, Encode, Decode, RuntimeDebug)]
pub struct IndividualExposure<AccountId, Balance: HasCompact> {
	/// The stash account of the nominator in question.
	pub who: AccountId,
	/// Amount of funds exposed.
	#[codec(compact)]
	pub value: Balance,
}

/// A snapshot of the stake backing a single validator in the system.
#[derive(PartialEq, Eq, PartialOrd, Ord, Clone, Encode, Decode, Default, RuntimeDebug)]
pub struct Exposure<AccountId, Balance: HasCompact> {
	/// The total balance backing this validator.
	#[codec(compact)]
	pub total: Balance,
	/// The validator's own stash that is exposed.
	#[codec(compact)]
	pub own: Balance,
	/// The portions of nominators stashes that are exposed.
	pub others: Vec<IndividualExposure<AccountId, Balance>>,
}

/// A pending slash record. The value of the slash has been computed but not applied yet,
/// rather deferred for several eras.
#[derive(Encode, Decode, Default, RuntimeDebug)]
pub struct UnappliedSlash<AccountId, Balance: HasCompact> {
	/// The stash ID of the offending validator.
	validator: AccountId,
	/// The validator's own slash.
	own: Balance,
	/// All other slashed stakers and amounts.
	others: Vec<(AccountId, Balance)>,
	/// Reporters of the offence; bounty payout recipients.
	reporters: Vec<AccountId>,
	/// The amount of payout.
	payout: Balance,
}

/// Indicate how an election round was computed.
#[derive(PartialEq, Eq, Clone, Copy, Encode, Decode, RuntimeDebug)]
pub enum ElectionCompute {
	/// Result was forcefully computed on chain at the end of the session.
	OnChain,
	/// Result was submitted and accepted to the chain via a signed transaction.
	Signed,
	/// Result was submitted and accepted to the chain via an unsigned transaction (by an
	/// authority).
	Unsigned,
}

/// The result of an election round.
#[derive(PartialEq, Eq, Clone, Encode, Decode, RuntimeDebug)]
pub struct ElectionResult<AccountId, Balance: HasCompact> {
	/// Flat list of validators who have been elected.
	elected_stashes: Vec<AccountId>,
	/// Flat list of new exposures, to be updated in the [`Exposure`] storage.
	exposures: Vec<(AccountId, Exposure<AccountId, Balance>)>,
	/// Type of the result. This is kept on chain only to track and report the best score's
	/// submission type. An optimisation could remove this.
	compute: ElectionCompute,
}

/// The status of the upcoming (offchain) election.
#[derive(PartialEq, Eq, Clone, Encode, Decode, RuntimeDebug)]
pub enum ElectionStatus<BlockNumber> {
	/// Nothing has and will happen for now. submission window is not open.
	Closed,
	/// The submission window has been open since the contained block number.
	Open(BlockNumber),
}

/// Some indications about the size of the election. This must be submitted with the solution.
///
/// Note that these values must reflect the __total__ number, not only those that are present in the
/// solution. In short, these should be the same size as the size of the values dumped in
/// `SnapshotValidators` and `SnapshotNominators`.
#[derive(PartialEq, Eq, Clone, Encode, Decode, RuntimeDebug, Default)]
pub struct ElectionSize {
	/// Number of validators in the snapshot of the current election round.
	#[codec(compact)]
	pub validators: ValidatorIndex,
	/// Number of nominators in the snapshot of the current election round.
	#[codec(compact)]
	pub nominators: NominatorIndex,
}


impl<BlockNumber: PartialEq> ElectionStatus<BlockNumber> {
	fn is_open_at(&self, n: BlockNumber) -> bool {
		*self == Self::Open(n)
	}

	fn is_closed(&self) -> bool {
		match self {
			Self::Closed => true,
			_ => false
		}
	}

	fn is_open(&self) -> bool {
		!self.is_closed()
	}
}

impl<BlockNumber> Default for ElectionStatus<BlockNumber> {
	fn default() -> Self {
		Self::Closed
	}
}

/// Means for interacting with a specialized version of the `session` trait.
///
/// This is needed because `Staking` sets the `ValidatorIdOf` of the `pallet_session::Trait`
pub trait SessionInterface<AccountId>: frame_system::Trait {
	/// Disable a given validator by stash ID.
	///
	/// Returns `true` if new era should be forced at the end of this session.
	/// This allows preventing a situation where there is too many validators
	/// disabled and block production stalls.
	fn disable_validator(validator: &AccountId) -> Result<bool, ()>;
	/// Get the validators from session.
	fn validators() -> Vec<AccountId>;
	/// Prune historical session tries up to but not including the given index.
	fn prune_historical_up_to(up_to: SessionIndex);
}

impl<T: Trait> SessionInterface<<T as frame_system::Trait>::AccountId> for T where
	T: pallet_session::Trait<ValidatorId = <T as frame_system::Trait>::AccountId>,
	T: pallet_session::historical::Trait<
		FullIdentification = Exposure<<T as frame_system::Trait>::AccountId, BalanceOf<T>>,
		FullIdentificationOf = ExposureOf<T>,
	>,
	T::SessionHandler: pallet_session::SessionHandler<<T as frame_system::Trait>::AccountId>,
	T::SessionManager: pallet_session::SessionManager<<T as frame_system::Trait>::AccountId>,
	T::ValidatorIdOf:
		Convert<<T as frame_system::Trait>::AccountId, Option<<T as frame_system::Trait>::AccountId>>,
{
	fn disable_validator(validator: &<T as frame_system::Trait>::AccountId) -> Result<bool, ()> {
		<pallet_session::Module<T>>::disable(validator)
	}

	fn validators() -> Vec<<T as frame_system::Trait>::AccountId> {
		<pallet_session::Module<T>>::validators()
	}

	fn prune_historical_up_to(up_to: SessionIndex) {
		<pallet_session::historical::Module<T>>::prune_up_to(up_to);
	}
}

pub mod weight {
	use super::*;

	/// All weight notes are pertaining to the case of a better solution, in which we execute
	/// the longest code path.
	/// Weight: 0 + (0.63 μs * v) + (0.36 μs * n) + (96.53 μs * a ) + (8 μs * w ) with:
	/// * v validators in snapshot validators,
	/// * n nominators in snapshot nominators,
	/// * a assignment in the submitted solution
	/// * w winners in the submitted solution
	///
	/// State reads:
	/// 	- Initial checks:
	/// 		- ElectionState, CurrentEra, QueuedScore
	/// 		- SnapshotValidators.len() + SnapShotNominators.len()
	/// 		- ValidatorCount
	/// 		- SnapshotValidators
	/// 		- SnapshotNominators
	/// 	- Iterate over nominators:
	/// 		- compact.len() * Nominators(who)
	/// 		- (non_self_vote_edges) * SlashingSpans
	/// 	- For `assignment_ratio_to_staked`: Basically read the staked value of each stash.
	/// 		- (winners.len() + compact.len()) * (Ledger + Bonded)
	/// 		- TotalIssuance (read a gzillion times potentially, but well it is cached.)
	/// - State writes:
	/// 	- QueuedElected, QueuedScore
	pub fn weight_for_submit_solution<T: Trait>(
		winners: &Vec<ValidatorIndex>,
		compact: &CompactAssignments,
		size: &ElectionSize,
	) -> Weight {
		(630 * WEIGHT_PER_NANOS).saturating_mul(size.validators as Weight)
			.saturating_add((360 * WEIGHT_PER_NANOS).saturating_mul(size.nominators as Weight))
			.saturating_add((96 * WEIGHT_PER_MICROS).saturating_mul(compact.len() as Weight))
			.saturating_add((8 * WEIGHT_PER_MICROS).saturating_mul(winners.len() as Weight))
			// Initial checks
			.saturating_add(T::DbWeight::get().reads(8))
			// Nominators
			.saturating_add(T::DbWeight::get().reads(compact.len() as Weight))
			// SlashingSpans (upper bound for invalid solution)
			.saturating_add(T::DbWeight::get().reads(compact.edge_count() as Weight))
			// `assignment_ratio_to_staked`
			.saturating_add(T::DbWeight::get().reads(2 * ((winners.len() + compact.len()) as Weight)))
			.saturating_add(T::DbWeight::get().reads(1))
			// write queued score and elected
			.saturating_add(T::DbWeight::get().writes(2))
	}

	/// Weight of `submit_solution` in case of a correct submission.
	///
	/// refund: we charged compact.len() * read(1) for SlashingSpans. A valid solution only reads
	/// winners.len().
	pub fn weight_for_correct_submit_solution<T: Trait>(
		winners: &Vec<ValidatorIndex>,
		compact: &CompactAssignments,
		size: &ElectionSize,
	) -> Weight {
		// NOTE: for consistency, we re-compute the original weight to maintain their relation and
		// prevent any foot-guns.
		let original_weight = weight_for_submit_solution::<T>(winners, compact, size);
		original_weight
			.saturating_sub(T::DbWeight::get().reads(compact.edge_count() as Weight))
			.saturating_add(T::DbWeight::get().reads(winners.len() as Weight))
	}
}

pub trait WeightInfo {
	fn bond(u: u32, ) -> Weight;
	fn bond_extra(u: u32, ) -> Weight;
	fn unbond(u: u32, ) -> Weight;
	fn withdraw_unbonded_update(s: u32, ) -> Weight;
	fn withdraw_unbonded_kill(s: u32, ) -> Weight;
	fn validate(u: u32, ) -> Weight;
	fn nominate(n: u32, ) -> Weight;
	fn chill(u: u32, ) -> Weight;
	fn set_payee(u: u32, ) -> Weight;
	fn set_controller(u: u32, ) -> Weight;
	fn set_validator_count(c: u32, ) -> Weight;
	fn force_no_eras(i: u32, ) -> Weight;
	fn force_new_era(i: u32, ) -> Weight;
	fn force_new_era_always(i: u32, ) -> Weight;
	fn set_invulnerables(v: u32, ) -> Weight;
	fn force_unstake(s: u32, ) -> Weight;
	fn cancel_deferred_slash(s: u32, ) -> Weight;
	fn payout_stakers(n: u32, ) -> Weight;
	fn payout_stakers_alive_controller(n: u32, ) -> Weight;
	fn rebond(l: u32, ) -> Weight;
	fn set_history_depth(e: u32, ) -> Weight;
	fn reap_stash(s: u32, ) -> Weight;
	fn new_era(v: u32, n: u32, ) -> Weight;
	fn do_slash(l: u32, ) -> Weight;
	fn payout_all(v: u32, n: u32, ) -> Weight;
	fn submit_solution_initial(v: u32, n: u32, a: u32, w: u32, ) -> Weight;
	fn submit_solution_better(v: u32, n: u32, a: u32, w: u32, ) -> Weight;
	fn submit_solution_weaker(v: u32, n: u32, ) -> Weight;
}

impl WeightInfo for () {
	fn bond(_u: u32, ) -> Weight { 1_000_000_000 }
	fn bond_extra(_u: u32, ) -> Weight { 1_000_000_000 }
	fn unbond(_u: u32, ) -> Weight { 1_000_000_000 }
	fn withdraw_unbonded_update(_s: u32, ) -> Weight { 1_000_000_000 }
	fn withdraw_unbonded_kill(_s: u32, ) -> Weight { 1_000_000_000 }
	fn validate(_u: u32, ) -> Weight { 1_000_000_000 }
	fn nominate(_n: u32, ) -> Weight { 1_000_000_000 }
	fn chill(_u: u32, ) -> Weight { 1_000_000_000 }
	fn set_payee(_u: u32, ) -> Weight { 1_000_000_000 }
	fn set_controller(_u: u32, ) -> Weight { 1_000_000_000 }
	fn set_validator_count(_c: u32, ) -> Weight { 1_000_000_000 }
	fn force_no_eras(_i: u32, ) -> Weight { 1_000_000_000 }
	fn force_new_era(_i: u32, ) -> Weight { 1_000_000_000 }
	fn force_new_era_always(_i: u32, ) -> Weight { 1_000_000_000 }
	fn set_invulnerables(_v: u32, ) -> Weight { 1_000_000_000 }
	fn force_unstake(_s: u32, ) -> Weight { 1_000_000_000 }
	fn cancel_deferred_slash(_s: u32, ) -> Weight { 1_000_000_000 }
	fn payout_stakers(_n: u32, ) -> Weight { 1_000_000_000 }
	fn payout_stakers_alive_controller(_n: u32, ) -> Weight { 1_000_000_000 }
	fn rebond(_l: u32, ) -> Weight { 1_000_000_000 }
	fn set_history_depth(_e: u32, ) -> Weight { 1_000_000_000 }
	fn reap_stash(_s: u32, ) -> Weight { 1_000_000_000 }
	fn new_era(_v: u32, _n: u32, ) -> Weight { 1_000_000_000 }
	fn do_slash(_l: u32, ) -> Weight { 1_000_000_000 }
	fn payout_all(_v: u32, _n: u32, ) -> Weight { 1_000_000_000 }
	fn submit_solution_initial(_v: u32, _n: u32, _a: u32, _w: u32, ) -> Weight { 1_000_000_000 }
	fn submit_solution_better(_v: u32, _n: u32, _a: u32, _w: u32, ) -> Weight { 1_000_000_000 }
	fn submit_solution_weaker(_v: u32, _n: u32, ) -> Weight { 1_000_000_000 }
}

pub trait Trait: frame_system::Trait + SendTransactionTypes<Call<Self>> {
	/// The staking balance.
	type Currency: LockableCurrency<Self::AccountId, Moment=Self::BlockNumber>;

	/// Time used for computing era duration.
	///
	/// It is guaranteed to start being called from the first `on_finalize`. Thus value at genesis
	/// is not used.
	type UnixTime: UnixTime;

	/// Convert a balance into a number used for election calculation. This must fit into a `u64`
	/// but is allowed to be sensibly lossy. The `u64` is used to communicate with the
	/// [`sp_npos_elections`] crate which accepts u64 numbers and does operations in 128.
	/// Consequently, the backward convert is used convert the u128s from sp-elections back to a
	/// [`BalanceOf`].
	type CurrencyToVote: Convert<BalanceOf<Self>, VoteWeight> + Convert<u128, BalanceOf<Self>>;

	/// Tokens have been minted and are unused for validator-reward.
	/// See [Era payout](./index.html#era-payout).
	type RewardRemainder: OnUnbalanced<NegativeImbalanceOf<Self>>;

	/// The overarching event type.
	type Event: From<Event<Self>> + Into<<Self as frame_system::Trait>::Event>;

	/// Handler for the unbalanced reduction when slashing a staker.
	type Slash: OnUnbalanced<NegativeImbalanceOf<Self>>;

	/// Handler for the unbalanced increment when rewarding a staker.
	type Reward: OnUnbalanced<PositiveImbalanceOf<Self>>;

	/// Number of sessions per era.
	type SessionsPerEra: Get<SessionIndex>;

	/// Number of eras that staked funds must remain bonded for.
	type BondingDuration: Get<EraIndex>;

	/// Number of eras that slashes are deferred by, after computation.
	///
	/// This should be less than the bonding duration. Set to 0 if slashes
	/// should be applied immediately, without opportunity for intervention.
	type SlashDeferDuration: Get<EraIndex>;

	/// The origin which can cancel a deferred slash. Root can always do this.
	type SlashCancelOrigin: EnsureOrigin<Self::Origin>;

	/// Interface for interacting with a session module.
	type SessionInterface: self::SessionInterface<Self::AccountId>;

	/// The NPoS reward curve used to define yearly inflation.
	/// See [Era payout](./index.html#era-payout).
	type RewardCurve: Get<&'static PiecewiseLinear<'static>>;

	/// Something that can estimate the next session change, accurately or as a best effort guess.
	type NextNewSession: EstimateNextNewSession<Self::BlockNumber>;

	/// The number of blocks before the end of the era from which election submissions are allowed.
	///
	/// Setting this to zero will disable the offchain compute and only on-chain seq-phragmen will
	/// be used.
	///
	/// This is bounded by being within the last session. Hence, setting it to a value more than the
	/// length of a session will be pointless.
	type ElectionLookahead: Get<Self::BlockNumber>;

	/// The overarching call type.
	type Call: Dispatchable + From<Call<Self>> + IsSubType<Call<Self>> + Clone;

	/// Maximum number of balancing iterations to run in the offchain submission.
	///
	/// If set to 0, balance_solution will not be executed at all.
	type MaxIterations: Get<u32>;

	/// The threshold of improvement that should be provided for a new solution to be accepted.
	type MinSolutionScoreBump: Get<Perbill>;

	/// The maximum number of nominators rewarded for each validator.
	///
	/// For each validator only the `$MaxNominatorRewardedPerValidator` biggest stakers can claim
	/// their reward. This used to limit the i/o cost for the nominator payout.
	type MaxNominatorRewardedPerValidator: Get<u32>;

	/// A configuration for base priority of unsigned transactions.
	///
	/// This is exposed so that it can be tuned for particular runtime, when
	/// multiple pallets send unsigned transactions.
	type UnsignedPriority: Get<TransactionPriority>;

	/// Weight information for extrinsics in this pallet.
	type WeightInfo: WeightInfo;
}

/// Mode of era-forcing.
#[derive(Copy, Clone, PartialEq, Eq, Encode, Decode, RuntimeDebug)]
#[cfg_attr(feature = "std", derive(Serialize, Deserialize))]
pub enum Forcing {
	/// Not forcing anything - just let whatever happen.
	NotForcing,
	/// Force a new era, then reset to `NotForcing` as soon as it is done.
	ForceNew,
	/// Avoid a new era indefinitely.
	ForceNone,
	/// Force a new era at the end of all sessions indefinitely.
	ForceAlways,
}

impl Default for Forcing {
	fn default() -> Self { Forcing::NotForcing }
}

// A value placed in storage that represents the current version of the Staking storage. This value
// is used by the `on_runtime_upgrade` logic to determine whether we run storage migration logic.
// This should match directly with the semantic versions of the Rust crate.
#[derive(Encode, Decode, Clone, Copy, PartialEq, Eq, RuntimeDebug)]
enum Releases {
	V1_0_0Ancient,
	V2_0_0,
	V3_0_0,
	V4_0_0,
}

impl Default for Releases {
	fn default() -> Self {
		Releases::V4_0_0
	}
}

decl_storage! {
	trait Store for Module<T: Trait> as Staking {
		/// Number of eras to keep in history.
		///
		/// Information is kept for eras in `[current_era - history_depth; current_era]`.
		///
		/// Must be more than the number of eras delayed by session otherwise. I.e. active era must
		/// always be in history. I.e. `active_era > current_era - history_depth` must be
		/// guaranteed.
		HistoryDepth get(fn history_depth) config(): u32 = 84;

		/// The ideal number of staking participants.
		pub ValidatorCount get(fn validator_count) config(): u32;

		/// Minimum number of staking participants before emergency conditions are imposed.
		pub MinimumValidatorCount get(fn minimum_validator_count) config():
			u32 = DEFAULT_MINIMUM_VALIDATOR_COUNT;

		/// Any validators that may never be slashed or forcibly kicked. It's a Vec since they're
		/// easy to initialize and the performance hit is minimal (we expect no more than four
		/// invulnerables) and restricted to testnets.
		pub Invulnerables get(fn invulnerables) config(): Vec<T::AccountId>;

		/// Map from all locked "stash" accounts to the controller account.
		pub Bonded get(fn bonded): map hasher(twox_64_concat) T::AccountId => Option<T::AccountId>;

		/// Map from all (unlocked) "controller" accounts to the info regarding the staking.
		pub Ledger get(fn ledger):
			map hasher(blake2_128_concat) T::AccountId
			=> Option<StakingLedger<T::AccountId, BalanceOf<T>>>;

		/// Where the reward payment should be made. Keyed by stash.
		pub Payee get(fn payee): map hasher(twox_64_concat) T::AccountId => RewardDestination;

		/// The map from (wannabe) validator stash key to the preferences of that validator.
		pub Validators get(fn validators):
			map hasher(twox_64_concat) T::AccountId => ValidatorPrefs;

		/// The map from nominator stash key to the set of stash keys of all validators to nominate.
		pub Nominators get(fn nominators):
			map hasher(twox_64_concat) T::AccountId => Option<Nominations<T::AccountId>>;

		/// The current era index.
		///
		/// This is the latest planned era, depending on how the Session pallet queues the validator
		/// set, it might be active or not.
		pub CurrentEra get(fn current_era): Option<EraIndex>;

		/// The active era information, it holds index and start.
		///
		/// The active era is the era currently rewarded.
		/// Validator set of this era must be equal to `SessionInterface::validators`.
		pub ActiveEra get(fn active_era): Option<ActiveEraInfo>;

		/// The session index at which the era start for the last `HISTORY_DEPTH` eras.
		pub ErasStartSessionIndex get(fn eras_start_session_index):
			map hasher(twox_64_concat) EraIndex => Option<SessionIndex>;

		/// Exposure of validator at era.
		///
		/// This is keyed first by the era index to allow bulk deletion and then the stash account.
		///
		/// Is it removed after `HISTORY_DEPTH` eras.
		/// If stakers hasn't been set or has been removed then empty exposure is returned.
		pub ErasStakers get(fn eras_stakers):
			double_map hasher(twox_64_concat) EraIndex, hasher(twox_64_concat) T::AccountId
			=> Exposure<T::AccountId, BalanceOf<T>>;

		/// Clipped Exposure of validator at era.
		///
		/// This is similar to [`ErasStakers`] but number of nominators exposed is reduced to the
		/// `T::MaxNominatorRewardedPerValidator` biggest stakers.
		/// (Note: the field `total` and `own` of the exposure remains unchanged).
		/// This is used to limit the i/o cost for the nominator payout.
		///
		/// This is keyed fist by the era index to allow bulk deletion and then the stash account.
		///
		/// Is it removed after `HISTORY_DEPTH` eras.
		/// If stakers hasn't been set or has been removed then empty exposure is returned.
		pub ErasStakersClipped get(fn eras_stakers_clipped):
			double_map hasher(twox_64_concat) EraIndex, hasher(twox_64_concat) T::AccountId
			=> Exposure<T::AccountId, BalanceOf<T>>;

		/// Similar to `ErasStakers`, this holds the preferences of validators.
		///
		/// This is keyed first by the era index to allow bulk deletion and then the stash account.
		///
		/// Is it removed after `HISTORY_DEPTH` eras.
		// If prefs hasn't been set or has been removed then 0 commission is returned.
		pub ErasValidatorPrefs get(fn eras_validator_prefs):
			double_map hasher(twox_64_concat) EraIndex, hasher(twox_64_concat) T::AccountId
			=> ValidatorPrefs;

		/// The total validator era payout for the last `HISTORY_DEPTH` eras.
		///
		/// Eras that haven't finished yet or has been removed doesn't have reward.
		pub ErasValidatorReward get(fn eras_validator_reward):
			map hasher(twox_64_concat) EraIndex => Option<BalanceOf<T>>;

		/// Rewards for the last `HISTORY_DEPTH` eras.
		/// If reward hasn't been set or has been removed then 0 reward is returned.
		pub ErasRewardPoints get(fn eras_reward_points):
			map hasher(twox_64_concat) EraIndex => EraRewardPoints<T::AccountId>;

		/// The total amount staked for the last `HISTORY_DEPTH` eras.
		/// If total hasn't been set or has been removed then 0 stake is returned.
		pub ErasTotalStake get(fn eras_total_stake):
			map hasher(twox_64_concat) EraIndex => BalanceOf<T>;

		/// Mode of era forcing.
		pub ForceEra get(fn force_era) config(): Forcing;

		/// The percentage of the slash that is distributed to reporters.
		///
		/// The rest of the slashed value is handled by the `Slash`.
		pub SlashRewardFraction get(fn slash_reward_fraction) config(): Perbill;

		/// The amount of currency given to reporters of a slash event which was
		/// canceled by extraordinary circumstances (e.g. governance).
		pub CanceledSlashPayout get(fn canceled_payout) config(): BalanceOf<T>;

		/// All unapplied slashes that are queued for later.
		pub UnappliedSlashes:
			map hasher(twox_64_concat) EraIndex => Vec<UnappliedSlash<T::AccountId, BalanceOf<T>>>;

		/// A mapping from still-bonded eras to the first session index of that era.
		///
		/// Must contains information for eras for the range:
		/// `[active_era - bounding_duration; active_era]`
		BondedEras: Vec<(EraIndex, SessionIndex)>;

		/// All slashing events on validators, mapped by era to the highest slash proportion
		/// and slash value of the era.
		ValidatorSlashInEra:
			double_map hasher(twox_64_concat) EraIndex, hasher(twox_64_concat) T::AccountId
			=> Option<(Perbill, BalanceOf<T>)>;

		/// All slashing events on nominators, mapped by era to the highest slash value of the era.
		NominatorSlashInEra:
			double_map hasher(twox_64_concat) EraIndex, hasher(twox_64_concat) T::AccountId
			=> Option<BalanceOf<T>>;

		/// Slashing spans for stash accounts.
		SlashingSpans: map hasher(twox_64_concat) T::AccountId => Option<slashing::SlashingSpans>;

		/// Records information about the maximum slash of a stash within a slashing span,
		/// as well as how much reward has been paid out.
		SpanSlash:
			map hasher(twox_64_concat) (T::AccountId, slashing::SpanIndex)
			=> slashing::SpanRecord<BalanceOf<T>>;

		/// The earliest era for which we have a pending, unapplied slash.
		EarliestUnappliedSlash: Option<EraIndex>;

		/// Snapshot of validators at the beginning of the current election window. This should only
		/// have a value when [`EraElectionStatus`] == `ElectionStatus::Open(_)`.
		pub SnapshotValidators get(fn snapshot_validators): Option<Vec<T::AccountId>>;

		/// Snapshot of nominators at the beginning of the current election window. This should only
		/// have a value when [`EraElectionStatus`] == `ElectionStatus::Open(_)`.
		pub SnapshotNominators get(fn snapshot_nominators): Option<Vec<T::AccountId>>;

		/// The next validator set. At the end of an era, if this is available (potentially from the
		/// result of an offchain worker), it is immediately used. Otherwise, the on-chain election
		/// is executed.
		pub QueuedElected get(fn queued_elected): Option<ElectionResult<T::AccountId, BalanceOf<T>>>;

		/// The score of the current [`QueuedElected`].
		pub QueuedScore get(fn queued_score): Option<ElectionScore>;

		/// Flag to control the execution of the offchain election. When `Open(_)`, we accept
		/// solutions to be submitted.
		pub EraElectionStatus get(fn era_election_status): ElectionStatus<T::BlockNumber>;

		/// True if the current **planned** session is final. Note that this does not take era
		/// forcing into account.
		pub IsCurrentSessionFinal get(fn is_current_session_final): bool = false;

		/// True if network has been upgraded to this version.
		/// Storage version of the pallet.
		///
		/// This is set to v3.0.0 for new networks.
		StorageVersion build(|_: &GenesisConfig<T>| Releases::V4_0_0): Releases;
	}
	add_extra_genesis {
		config(stakers):
			Vec<(T::AccountId, T::AccountId, BalanceOf<T>, StakerStatus<T::AccountId>)>;
		build(|config: &GenesisConfig<T>| {
			for &(ref stash, ref controller, balance, ref status) in &config.stakers {
				assert!(
					T::Currency::free_balance(&stash) >= balance,
					"Stash does not have enough balance to bond."
				);
				let _ = <Module<T>>::bond(
					T::Origin::from(Some(stash.clone()).into()),
					T::Lookup::unlookup(controller.clone()),
					balance,
					RewardDestination::Staked,
				);
				let _ = match status {
					StakerStatus::Validator => {
						<Module<T>>::validate(
							T::Origin::from(Some(controller.clone()).into()),
							Default::default(),
						)
					},
					StakerStatus::Nominator(votes) => {
						<Module<T>>::nominate(
							T::Origin::from(Some(controller.clone()).into()),
							votes.iter().map(|l| T::Lookup::unlookup(l.clone())).collect(),
						)
					}, _ => Ok(())
				};
			}
		});
	}
}

decl_event!(
	pub enum Event<T> where Balance = BalanceOf<T>, <T as frame_system::Trait>::AccountId {
		/// The era payout has been set; the first balance is the validator-payout; the second is
		/// the remainder from the maximum amount of reward.
		EraPayout(EraIndex, Balance, Balance),
		/// The staker has been rewarded by this amount. `AccountId` is the stash account.
		Reward(AccountId, Balance),
		/// One validator (and its nominators) has been slashed by the given amount.
		Slash(AccountId, Balance),
		/// An old slashing report from a prior era was discarded because it could
		/// not be processed.
		OldSlashingReportDiscarded(SessionIndex),
		/// A new set of stakers was elected with the given computation method.
		StakingElection(ElectionCompute),
		/// A new solution for the upcoming election has been stored.
		SolutionStored(ElectionCompute),
		/// An account has bonded this amount.
		///
		/// NOTE: This event is only emitted when funds are bonded via a dispatchable. Notably,
		/// it will not be emitted for staking rewards when they are added to stake.
		Bonded(AccountId, Balance),
		/// An account has unbonded this amount.
		Unbonded(AccountId, Balance),
		/// An account has called `withdraw_unbonded` and removed unbonding chunks worth `Balance`
		/// from the unlocking queue.
		Withdrawn(AccountId, Balance),
	}
);

decl_error! {
	/// Error for the staking module.
	pub enum Error for Module<T: Trait> {
		/// Not a controller account.
		NotController,
		/// Not a stash account.
		NotStash,
		/// Stash is already bonded.
		AlreadyBonded,
		/// Controller is already paired.
		AlreadyPaired,
		/// Targets cannot be empty.
		EmptyTargets,
		/// Duplicate index.
		DuplicateIndex,
		/// Slash record index out of bounds.
		InvalidSlashIndex,
		/// Can not bond with value less than minimum balance.
		InsufficientValue,
		/// Can not schedule more unlock chunks.
		NoMoreChunks,
		/// Can not rebond without unlocking chunks.
		NoUnlockChunk,
		/// Attempting to target a stash that still has funds.
		FundedTarget,
		/// Invalid era to reward.
		InvalidEraToReward,
		/// Invalid number of nominations.
		InvalidNumberOfNominations,
		/// Items are not sorted and unique.
		NotSortedAndUnique,
		/// Rewards for this era have already been claimed for this validator.
		AlreadyClaimed,
		/// The submitted result is received out of the open window.
		PhragmenEarlySubmission,
		/// The submitted result is not as good as the one stored on chain.
		PhragmenWeakSubmission,
		/// The snapshot data of the current window is missing.
		SnapshotUnavailable,
		/// Incorrect number of winners were presented.
		PhragmenBogusWinnerCount,
		/// One of the submitted winners is not an active candidate on chain (index is out of range
		/// in snapshot).
		PhragmenBogusWinner,
		/// Error while building the assignment type from the compact. This can happen if an index
		/// is invalid, or if the weights _overflow_.
		PhragmenBogusCompact,
		/// One of the submitted nominators is not an active nominator on chain.
		PhragmenBogusNominator,
		/// One of the submitted nominators has an edge to which they have not voted on chain.
		PhragmenBogusNomination,
		/// One of the submitted nominators has an edge which is submitted before the last non-zero
		/// slash of the target.
		PhragmenSlashedNomination,
		/// A self vote must only be originated from a validator to ONLY themselves.
		PhragmenBogusSelfVote,
		/// The submitted result has unknown edges that are not among the presented winners.
		PhragmenBogusEdge,
		/// The claimed score does not match with the one computed from the data.
		PhragmenBogusScore,
		/// The election size is invalid.
		PhragmenBogusElectionSize,
		/// The call is not allowed at the given time due to restrictions of election period.
		CallNotAllowed,
		/// Incorrect previous history depth input provided.
		IncorrectHistoryDepth,
		/// Incorrect number of slashing spans provided.
		IncorrectSlashingSpans,
	}
}

decl_module! {
	pub struct Module<T: Trait> for enum Call where origin: T::Origin {
		/// Number of sessions per era.
		const SessionsPerEra: SessionIndex = T::SessionsPerEra::get();

		/// Number of eras that staked funds must remain bonded for.
		const BondingDuration: EraIndex = T::BondingDuration::get();

		/// Number of eras that slashes are deferred by, after computation.
		///
		/// This should be less than the bonding duration.
		/// Set to 0 if slashes should be applied immediately, without opportunity for
		/// intervention.
		const SlashDeferDuration: EraIndex = T::SlashDeferDuration::get();

		/// The number of blocks before the end of the era from which election submissions are allowed.
		///
		/// Setting this to zero will disable the offchain compute and only on-chain seq-phragmen will
		/// be used.
		///
		/// This is bounded by being within the last session. Hence, setting it to a value more than the
		/// length of a session will be pointless.
		const ElectionLookahead: T::BlockNumber = T::ElectionLookahead::get();

		/// Maximum number of balancing iterations to run in the offchain submission.
		///
		/// If set to 0, balance_solution will not be executed at all.
		const MaxIterations: u32 = T::MaxIterations::get();

		/// The threshold of improvement that should be provided for a new solution to be accepted.
		const MinSolutionScoreBump: Perbill = T::MinSolutionScoreBump::get();

		/// The maximum number of nominators rewarded for each validator.
		///
		/// For each validator only the `$MaxNominatorRewardedPerValidator` biggest stakers can claim
		/// their reward. This used to limit the i/o cost for the nominator payout.
		const MaxNominatorRewardedPerValidator: u32 = T::MaxNominatorRewardedPerValidator::get();

		type Error = Error<T>;

		fn deposit_event() = default;

		/// sets `ElectionStatus` to `Open(now)` where `now` is the block number at which the
		/// election window has opened, if we are at the last session and less blocks than
		/// `T::ElectionLookahead` is remaining until the next new session schedule. The offchain
		/// worker, if applicable, will execute at the end of the current block, and solutions may
		/// be submitted.
		fn on_initialize(now: T::BlockNumber) -> Weight {
			let mut consumed_weight = 0;
			let mut add_weight = |reads, writes, weight| {
				consumed_weight += T::DbWeight::get().reads_writes(reads, writes);
				consumed_weight += weight;
			};
			if
				// if we don't have any ongoing offchain compute.
				Self::era_election_status().is_closed() &&
				// either current session final based on the plan, or we're forcing.
				(Self::is_current_session_final() || Self::will_era_be_forced())
			{
				if let Some(next_session_change) = T::NextNewSession::estimate_next_new_session(now) {
					if let Some(remaining) = next_session_change.checked_sub(&now) {
						if remaining <= T::ElectionLookahead::get() && !remaining.is_zero() {
							// create snapshot.
							let (did_snapshot, snapshot_weight) = Self::create_stakers_snapshot();
							add_weight(0, 0, snapshot_weight);
							if did_snapshot {
								// Set the flag to make sure we don't waste any compute here in the same era
								// after we have triggered the offline compute.
								<EraElectionStatus<T>>::put(
									ElectionStatus::<T::BlockNumber>::Open(now)
								);
								add_weight(0, 1, 0);
								log!(info, "💸 Election window is Open({:?}). Snapshot created", now);
							} else {
								log!(warn, "💸 Failed to create snapshot at {:?}.", now);
							}
						}
					}
				} else {
					log!(warn, "💸 Estimating next session change failed.");
				}
				add_weight(0, 0, T::NextNewSession::weight(now))
			}
			// For `era_election_status`, `is_current_session_final`, `will_era_be_forced`
			add_weight(3, 0, 0);
			// Additional read from `on_finalize`
			add_weight(1, 0, 0);
			consumed_weight
		}

		/// Check if the current block number is the one at which the election window has been set
		/// to open. If so, it runs the offchain worker code.
		fn offchain_worker(now: T::BlockNumber) {
			use offchain_election::{set_check_offchain_execution_status, compute_offchain_election};

			if Self::era_election_status().is_open_at(now) {
				let offchain_status = set_check_offchain_execution_status::<T>(now);
				if let Err(why) = offchain_status {
					log!(debug, "skipping offchain worker in open election window due to [{}]", why);
				} else {
					if let Err(e) = compute_offchain_election::<T>() {
						log!(error, "💸 Error in election offchain worker: {:?}", e);
					} else {
						log!(debug, "Executed offchain worker thread without errors.");
					}
				}
			}
		}

		fn on_finalize() {
			// Set the start of the first era.
			if let Some(mut active_era) = Self::active_era() {
				if active_era.start.is_none() {
					let now_as_millis_u64 = T::UnixTime::now().as_millis().saturated_into::<u64>();
					active_era.start = Some(now_as_millis_u64);
					// This write only ever happens once, we don't include it in the weight in general
					ActiveEra::put(active_era);
				}
			}
			// `on_finalize` weight is tracked in `on_initialize`
		}

		/// Take the origin account as a stash and lock up `value` of its balance. `controller` will
		/// be the account that controls it.
		///
		/// `value` must be more than the `minimum_balance` specified by `T::Currency`.
		///
		/// The dispatch origin for this call must be _Signed_ by the stash account.
		///
		/// Emits `Bonded`.
		///
		/// # <weight>
		/// - Independent of the arguments. Moderate complexity.
		/// - O(1).
		/// - Three extra DB entries.
		///
		/// NOTE: Two of the storage writes (`Self::bonded`, `Self::payee`) are _never_ cleaned
		/// unless the `origin` falls below _existential deposit_ and gets removed as dust.
		/// ------------------
		/// Base Weight: 67.87 µs
		/// DB Weight:
		/// - Read: Bonded, Ledger, [Origin Account], Current Era, History Depth, Locks
		/// - Write: Bonded, Payee, [Origin Account], Locks, Ledger
		/// # </weight>
		#[weight = 67 * WEIGHT_PER_MICROS + T::DbWeight::get().reads_writes(5, 4)]
		pub fn bond(origin,
			controller: <T::Lookup as StaticLookup>::Source,
			#[compact] value: BalanceOf<T>,
			payee: RewardDestination,
		) {
			let stash = ensure_signed(origin)?;

			if <Bonded<T>>::contains_key(&stash) {
				Err(Error::<T>::AlreadyBonded)?
			}

			let controller = T::Lookup::lookup(controller)?;

			if <Ledger<T>>::contains_key(&controller) {
				Err(Error::<T>::AlreadyPaired)?
			}

			// reject a bond which is considered to be _dust_.
			if value < T::Currency::minimum_balance() {
				Err(Error::<T>::InsufficientValue)?
			}

			// You're auto-bonded forever, here. We might improve this by only bonding when
			// you actually validate/nominate and remove once you unbond __everything__.
			<Bonded<T>>::insert(&stash, &controller);
			<Payee<T>>::insert(&stash, payee);

			system::Module::<T>::inc_ref(&stash);

			let current_era = CurrentEra::get().unwrap_or(0);
			let history_depth = Self::history_depth();
			let last_reward_era = current_era.saturating_sub(history_depth);

			let stash_balance = T::Currency::free_balance(&stash);
			let value = value.min(stash_balance);
			Self::deposit_event(RawEvent::Bonded(stash.clone(), value));
			let item = StakingLedger {
				stash,
				total: value,
				active: value,
				unlocking: vec![],
				claimed_rewards: (last_reward_era..current_era).collect(),
			};
			Self::update_ledger(&controller, &item);
		}

		/// Add some extra amount that have appeared in the stash `free_balance` into the balance up
		/// for staking.
		///
		/// Use this if there are additional funds in your stash account that you wish to bond.
		/// Unlike [`bond`] or [`unbond`] this function does not impose any limitation on the amount
		/// that can be added.
		///
		/// The dispatch origin for this call must be _Signed_ by the stash, not the controller and
		/// it can be only called when [`EraElectionStatus`] is `Closed`.
		///
		/// Emits `Bonded`.
		///
		/// # <weight>
		/// - Independent of the arguments. Insignificant complexity.
		/// - O(1).
		/// - One DB entry.
		/// ------------
		/// Base Weight: 54.88 µs
		/// DB Weight:
		/// - Read: Era Election Status, Bonded, Ledger, [Origin Account], Locks
		/// - Write: [Origin Account], Locks, Ledger
		/// # </weight>
		#[weight = 55 * WEIGHT_PER_MICROS + T::DbWeight::get().reads_writes(4, 2)]
		fn bond_extra(origin, #[compact] max_additional: BalanceOf<T>) {
			ensure!(Self::era_election_status().is_closed(), Error::<T>::CallNotAllowed);
			let stash = ensure_signed(origin)?;

			let controller = Self::bonded(&stash).ok_or(Error::<T>::NotStash)?;
			let mut ledger = Self::ledger(&controller).ok_or(Error::<T>::NotController)?;

			let stash_balance = T::Currency::free_balance(&stash);

			if let Some(extra) = stash_balance.checked_sub(&ledger.total) {
				let extra = extra.min(max_additional);
				ledger.total += extra;
				ledger.active += extra;
				Self::deposit_event(RawEvent::Bonded(stash, extra));
				Self::update_ledger(&controller, &ledger);
			}
		}

		/// Schedule a portion of the stash to be unlocked ready for transfer out after the bond
		/// period ends. If this leaves an amount actively bonded less than
		/// T::Currency::minimum_balance(), then it is increased to the full amount.
		///
		/// Once the unlock period is done, you can call `withdraw_unbonded` to actually move
		/// the funds out of management ready for transfer.
		///
		/// No more than a limited number of unlocking chunks (see `MAX_UNLOCKING_CHUNKS`)
		/// can co-exists at the same time. In that case, [`Call::withdraw_unbonded`] need
		/// to be called first to remove some of the chunks (if possible).
		///
		/// The dispatch origin for this call must be _Signed_ by the controller, not the stash.
		/// And, it can be only called when [`EraElectionStatus`] is `Closed`.
		///
		/// Emits `Unbonded`.
		///
		/// See also [`Call::withdraw_unbonded`].
		///
		/// # <weight>
		/// - Independent of the arguments. Limited but potentially exploitable complexity.
		/// - Contains a limited number of reads.
		/// - Each call (requires the remainder of the bonded balance to be above `minimum_balance`)
		///   will cause a new entry to be inserted into a vector (`Ledger.unlocking`) kept in storage.
		///   The only way to clean the aforementioned storage item is also user-controlled via
		///   `withdraw_unbonded`.
		/// - One DB entry.
		/// ----------
		/// Base Weight: 50.34 µs
		/// DB Weight:
		/// - Read: Era Election Status, Ledger, Current Era, Locks, [Origin Account]
		/// - Write: [Origin Account], Locks, Ledger
		/// </weight>
		#[weight = 50 * WEIGHT_PER_MICROS + T::DbWeight::get().reads_writes(4, 2)]
		fn unbond(origin, #[compact] value: BalanceOf<T>) {
			ensure!(Self::era_election_status().is_closed(), Error::<T>::CallNotAllowed);
			let controller = ensure_signed(origin)?;
			let mut ledger = Self::ledger(&controller).ok_or(Error::<T>::NotController)?;
			ensure!(
				ledger.unlocking.len() < MAX_UNLOCKING_CHUNKS,
				Error::<T>::NoMoreChunks,
			);

			let mut value = value.min(ledger.active);

			if !value.is_zero() {
				ledger.active -= value;

				// Avoid there being a dust balance left in the staking system.
				if ledger.active < T::Currency::minimum_balance() {
					value += ledger.active;
					ledger.active = Zero::zero();
				}

				// Note: in case there is no current era it is fine to bond one era more.
				let era = Self::current_era().unwrap_or(0) + T::BondingDuration::get();
				ledger.unlocking.push(UnlockChunk { value, era });
				Self::update_ledger(&controller, &ledger);
				Self::deposit_event(RawEvent::Unbonded(ledger.stash.clone(), value));
			}
		}

		/// Remove any unlocked chunks from the `unlocking` queue from our management.
		///
		/// This essentially frees up that balance to be used by the stash account to do
		/// whatever it wants.
		///
		/// The dispatch origin for this call must be _Signed_ by the controller, not the stash.
		/// And, it can be only called when [`EraElectionStatus`] is `Closed`.
		///
		/// Emits `Withdrawn`.
		///
		/// See also [`Call::unbond`].
		///
		/// # <weight>
		/// - Could be dependent on the `origin` argument and how much `unlocking` chunks exist.
		///  It implies `consolidate_unlocked` which loops over `Ledger.unlocking`, which is
		///  indirectly user-controlled. See [`unbond`] for more detail.
		/// - Contains a limited number of reads, yet the size of which could be large based on `ledger`.
		/// - Writes are limited to the `origin` account key.
		/// ---------------
		/// Complexity O(S) where S is the number of slashing spans to remove
		/// Base Weight:
		/// Update: 50.52 + .028 * S µs
		/// - Reads: EraElectionStatus, Ledger, Current Era, Locks, [Origin Account]
		/// - Writes: [Origin Account], Locks, Ledger
		/// Kill: 79.41 + 2.366 * S µs
		/// - Reads: EraElectionStatus, Ledger, Current Era, Bonded, Slashing Spans, [Origin Account], Locks
		/// - Writes: Bonded, Slashing Spans (if S > 0), Ledger, Payee, Validators, Nominators, [Origin Account], Locks
		/// - Writes Each: SpanSlash * S
		/// NOTE: Weight annotation is the kill scenario, we refund otherwise.
		/// # </weight>
		#[weight = T::DbWeight::get().reads_writes(6, 6)
			.saturating_add(80 * WEIGHT_PER_MICROS)
			.saturating_add(
				(2 * WEIGHT_PER_MICROS).saturating_mul(Weight::from(*num_slashing_spans))
			)
			.saturating_add(T::DbWeight::get().writes(Weight::from(*num_slashing_spans)))
			// if slashing spans is non-zero, add 1 more write
			.saturating_add(T::DbWeight::get().writes(Weight::from(*num_slashing_spans).min(1)))
		]
		fn withdraw_unbonded(origin, num_slashing_spans: u32) -> DispatchResultWithPostInfo {
			ensure!(Self::era_election_status().is_closed(), Error::<T>::CallNotAllowed);
			let controller = ensure_signed(origin)?;
			let mut ledger = Self::ledger(&controller).ok_or(Error::<T>::NotController)?;
			let (stash, old_total) = (ledger.stash.clone(), ledger.total);
			if let Some(current_era) = Self::current_era() {
				ledger = ledger.consolidate_unlocked(current_era)
			}

			let post_info_weight = if ledger.unlocking.is_empty() && ledger.active.is_zero() {
				// This account must have called `unbond()` with some value that caused the active
				// portion to fall below existential deposit + will have no more unlocking chunks
				// left. We can now safely remove all staking-related information.
				Self::kill_stash(&stash, num_slashing_spans)?;
				// remove the lock.
				T::Currency::remove_lock(STAKING_ID, &stash);
				// This is worst case scenario, so we use the full weight and return None
				None
			} else {
				// This was the consequence of a partial unbond. just update the ledger and move on.
				Self::update_ledger(&controller, &ledger);
				// This is only an update, so we use less overall weight
				Some(50 * WEIGHT_PER_MICROS + T::DbWeight::get().reads_writes(4, 2))
			};

			// `old_total` should never be less than the new total because
			// `consolidate_unlocked` strictly subtracts balance.
			if ledger.total < old_total {
				// Already checked that this won't overflow by entry condition.
				let value = old_total - ledger.total;
				Self::deposit_event(RawEvent::Withdrawn(stash, value));
			}

			Ok(post_info_weight.into())
		}

		/// Declare the desire to validate for the origin controller.
		///
		/// Effects will be felt at the beginning of the next era.
		///
		/// The dispatch origin for this call must be _Signed_ by the controller, not the stash.
		/// And, it can be only called when [`EraElectionStatus`] is `Closed`.
		///
		/// # <weight>
		/// - Independent of the arguments. Insignificant complexity.
		/// - Contains a limited number of reads.
		/// - Writes are limited to the `origin` account key.
		/// -----------
		/// Base Weight: 17.13 µs
		/// DB Weight:
		/// - Read: Era Election Status, Ledger
		/// - Write: Nominators, Validators
		/// # </weight>
		#[weight = 17 * WEIGHT_PER_MICROS + T::DbWeight::get().reads_writes(2, 2)]
		pub fn validate(origin, prefs: ValidatorPrefs) {
			ensure!(Self::era_election_status().is_closed(), Error::<T>::CallNotAllowed);
			let controller = ensure_signed(origin)?;
			let ledger = Self::ledger(&controller).ok_or(Error::<T>::NotController)?;
			let stash = &ledger.stash;
			<Nominators<T>>::remove(stash);
			<Validators<T>>::insert(stash, prefs);
		}

		/// Declare the desire to nominate `targets` for the origin controller.
		///
		/// Effects will be felt at the beginning of the next era. This can only be called when
		/// [`EraElectionStatus`] is `Closed`.
		///
		/// The dispatch origin for this call must be _Signed_ by the controller, not the stash.
		/// And, it can be only called when [`EraElectionStatus`] is `Closed`.
		///
		/// # <weight>
		/// - The transaction's complexity is proportional to the size of `targets` (N)
		/// which is capped at CompactAssignments::LIMIT (MAX_NOMINATIONS).
		/// - Both the reads and writes follow a similar pattern.
		/// ---------
		/// Base Weight: 22.34 + .36 * N µs
		/// where N is the number of targets
		/// DB Weight:
		/// - Reads: Era Election Status, Ledger, Current Era
		/// - Writes: Validators, Nominators
		/// # </weight>
		#[weight = T::DbWeight::get().reads_writes(3, 2)
			.saturating_add(22 * WEIGHT_PER_MICROS)
			.saturating_add((360 * WEIGHT_PER_NANOS).saturating_mul(targets.len() as Weight))
		]
		pub fn nominate(origin, targets: Vec<<T::Lookup as StaticLookup>::Source>) {
			ensure!(Self::era_election_status().is_closed(), Error::<T>::CallNotAllowed);
			let controller = ensure_signed(origin)?;
			let ledger = Self::ledger(&controller).ok_or(Error::<T>::NotController)?;
			let stash = &ledger.stash;
			ensure!(!targets.is_empty(), Error::<T>::EmptyTargets);
			let targets = targets.into_iter()
				.take(MAX_NOMINATIONS)
				.map(|t| T::Lookup::lookup(t))
				.collect::<result::Result<Vec<T::AccountId>, _>>()?;

			let nominations = Nominations {
				targets,
				// initial nominations are considered submitted at era 0. See `Nominations` doc
				submitted_in: Self::current_era().unwrap_or(0),
				suppressed: false,
			};

			<Validators<T>>::remove(stash);
			<Nominators<T>>::insert(stash, &nominations);
		}

		/// Declare no desire to either validate or nominate.
		///
		/// Effects will be felt at the beginning of the next era.
		///
		/// The dispatch origin for this call must be _Signed_ by the controller, not the stash.
		/// And, it can be only called when [`EraElectionStatus`] is `Closed`.
		///
		/// # <weight>
		/// - Independent of the arguments. Insignificant complexity.
		/// - Contains one read.
		/// - Writes are limited to the `origin` account key.
		/// --------
		/// Base Weight: 16.53 µs
		/// DB Weight:
		/// - Read: EraElectionStatus, Ledger
		/// - Write: Validators, Nominators
		/// # </weight>
		#[weight = 16 * WEIGHT_PER_MICROS + T::DbWeight::get().reads_writes(2, 2)]
		fn chill(origin) {
			ensure!(Self::era_election_status().is_closed(), Error::<T>::CallNotAllowed);
			let controller = ensure_signed(origin)?;
			let ledger = Self::ledger(&controller).ok_or(Error::<T>::NotController)?;
			Self::chill_stash(&ledger.stash);
		}

		/// (Re-)set the payment target for a controller.
		///
		/// Effects will be felt at the beginning of the next era.
		///
		/// The dispatch origin for this call must be _Signed_ by the controller, not the stash.
		///
		/// # <weight>
		/// - Independent of the arguments. Insignificant complexity.
		/// - Contains a limited number of reads.
		/// - Writes are limited to the `origin` account key.
		/// ---------
		/// - Base Weight: 11.33 µs
		/// - DB Weight:
		///     - Read: Ledger
		///     - Write: Payee
		/// # </weight>
		#[weight = 11 * WEIGHT_PER_MICROS + T::DbWeight::get().reads_writes(1, 1)]
		fn set_payee(origin, payee: RewardDestination) {
			let controller = ensure_signed(origin)?;
			let ledger = Self::ledger(&controller).ok_or(Error::<T>::NotController)?;
			let stash = &ledger.stash;
			<Payee<T>>::insert(stash, payee);
		}

		/// (Re-)set the controller of a stash.
		///
		/// Effects will be felt at the beginning of the next era.
		///
		/// The dispatch origin for this call must be _Signed_ by the stash, not the controller.
		///
		/// # <weight>
		/// - Independent of the arguments. Insignificant complexity.
		/// - Contains a limited number of reads.
		/// - Writes are limited to the `origin` account key.
		/// ----------
		/// Base Weight: 25.22 µs
		/// DB Weight:
		/// - Read: Bonded, Ledger New Controller, Ledger Old Controller
		/// - Write: Bonded, Ledger New Controller, Ledger Old Controller
		/// # </weight>
		#[weight = 25 * WEIGHT_PER_MICROS + T::DbWeight::get().reads_writes(3, 3)]
		fn set_controller(origin, controller: <T::Lookup as StaticLookup>::Source) {
			let stash = ensure_signed(origin)?;
			let old_controller = Self::bonded(&stash).ok_or(Error::<T>::NotStash)?;
			let controller = T::Lookup::lookup(controller)?;
			if <Ledger<T>>::contains_key(&controller) {
				Err(Error::<T>::AlreadyPaired)?
			}
			if controller != old_controller {
				<Bonded<T>>::insert(&stash, &controller);
				if let Some(l) = <Ledger<T>>::take(&old_controller) {
					<Ledger<T>>::insert(&controller, l);
				}
			}
		}

		/// Sets the ideal number of validators.
		///
		/// The dispatch origin must be Root.
		///
		/// # <weight>
		/// Base Weight: 1.717 µs
		/// Write: Validator Count
		/// # </weight>
		#[weight = 2 * WEIGHT_PER_MICROS + T::DbWeight::get().writes(1)]
		fn set_validator_count(origin, #[compact] new: u32) {
			ensure_root(origin)?;
			ValidatorCount::put(new);
		}

		/// Increments the ideal number of validators.
		///
		/// The dispatch origin must be Root.
		///
		/// # <weight>
		/// Base Weight: 1.717 µs
		/// Read/Write: Validator Count
		/// # </weight>
		#[weight = 2 * WEIGHT_PER_MICROS + T::DbWeight::get().reads_writes(1, 1)]
		fn increase_validator_count(origin, #[compact] additional: u32) {
			ensure_root(origin)?;
			ValidatorCount::mutate(|n| *n += additional);
		}

		/// Scale up the ideal number of validators by a factor.
		///
		/// The dispatch origin must be Root.
		///
		/// # <weight>
		/// Base Weight: 1.717 µs
		/// Read/Write: Validator Count
		/// # </weight>
		#[weight = 2 * WEIGHT_PER_MICROS + T::DbWeight::get().reads_writes(1, 1)]
		fn scale_validator_count(origin, factor: Percent) {
			ensure_root(origin)?;
			ValidatorCount::mutate(|n| *n += factor * *n);
		}

		/// Force there to be no new eras indefinitely.
		///
		/// The dispatch origin must be Root.
		///
		/// # <weight>
		/// - No arguments.
		/// - Base Weight: 1.857 µs
		/// - Write: ForceEra
		/// # </weight>
		#[weight = 2 * WEIGHT_PER_MICROS + T::DbWeight::get().writes(1)]
		fn force_no_eras(origin) {
			ensure_root(origin)?;
			ForceEra::put(Forcing::ForceNone);
		}

		/// Force there to be a new era at the end of the next session. After this, it will be
		/// reset to normal (non-forced) behaviour.
		///
		/// The dispatch origin must be Root.
		///
		/// # <weight>
		/// - No arguments.
		/// - Base Weight: 1.959 µs
		/// - Write ForceEra
		/// # </weight>
		#[weight = 2 * WEIGHT_PER_MICROS + T::DbWeight::get().writes(1)]
		fn force_new_era(origin) {
			ensure_root(origin)?;
			ForceEra::put(Forcing::ForceNew);
		}

		/// Set the validators who cannot be slashed (if any).
		///
		/// The dispatch origin must be Root.
		///
		/// # <weight>
		/// - O(V)
		/// - Base Weight: 2.208 + .006 * V µs
		/// - Write: Invulnerables
		/// # </weight>
		#[weight = T::DbWeight::get().writes(1)
			.saturating_add(2 * WEIGHT_PER_MICROS)
			.saturating_add((6 * WEIGHT_PER_NANOS).saturating_mul(validators.len() as Weight))
		]
		fn set_invulnerables(origin, validators: Vec<T::AccountId>) {
			ensure_root(origin)?;
			<Invulnerables<T>>::put(validators);
		}

		/// Force a current staker to become completely unstaked, immediately.
		///
		/// The dispatch origin must be Root.
		///
		/// # <weight>
		/// O(S) where S is the number of slashing spans to be removed
		/// Base Weight: 53.07 + 2.365 * S µs
		/// Reads: Bonded, Slashing Spans, Account, Locks
		/// Writes: Bonded, Slashing Spans (if S > 0), Ledger, Payee, Validators, Nominators, Account, Locks
		/// Writes Each: SpanSlash * S
		/// # </weight>
		#[weight = T::DbWeight::get().reads_writes(4, 7)
			.saturating_add(53 * WEIGHT_PER_MICROS)
			.saturating_add(
				WEIGHT_PER_MICROS.saturating_mul(2).saturating_mul(Weight::from(*num_slashing_spans))
			)
			.saturating_add(T::DbWeight::get().writes(Weight::from(*num_slashing_spans)))
			// if slashing spans is non-zero, add 1 more write
			.saturating_add(T::DbWeight::get().writes(Weight::from(*num_slashing_spans > 0)))
		]
		fn force_unstake(origin, stash: T::AccountId, num_slashing_spans: u32) {
			ensure_root(origin)?;

			// remove all staking-related information.
			Self::kill_stash(&stash, num_slashing_spans)?;

			// remove the lock.
			T::Currency::remove_lock(STAKING_ID, &stash);
		}

		/// Force there to be a new era at the end of sessions indefinitely.
		///
		/// The dispatch origin must be Root.
		///
		/// # <weight>
		/// - Base Weight: 2.05 µs
		/// - Write: ForceEra
		/// # </weight>
		#[weight = 2 * WEIGHT_PER_MICROS + T::DbWeight::get().writes(1)]
		fn force_new_era_always(origin) {
			ensure_root(origin)?;
			ForceEra::put(Forcing::ForceAlways);
		}

		/// Cancel enactment of a deferred slash.
		///
		/// Can be called by the `T::SlashCancelOrigin`.
		///
		/// Parameters: era and indices of the slashes for that era to kill.
		///
		/// # <weight>
		/// Complexity: O(U + S)
		/// with U unapplied slashes weighted with U=1000
		/// and S is the number of slash indices to be canceled.
		/// - Base: 5870 + 34.61 * S µs
		/// - Read: Unapplied Slashes
		/// - Write: Unapplied Slashes
		/// # </weight>
		#[weight = T::DbWeight::get().reads_writes(1, 1)
			.saturating_add(5_870 * WEIGHT_PER_MICROS)
			.saturating_add((35 * WEIGHT_PER_MICROS).saturating_mul(slash_indices.len() as Weight))
		]
		fn cancel_deferred_slash(origin, era: EraIndex, slash_indices: Vec<u32>) {
			T::SlashCancelOrigin::ensure_origin(origin)?;

			ensure!(!slash_indices.is_empty(), Error::<T>::EmptyTargets);
			ensure!(is_sorted_and_unique(&slash_indices), Error::<T>::NotSortedAndUnique);

			let mut unapplied = <Self as Store>::UnappliedSlashes::get(&era);
			let last_item = slash_indices[slash_indices.len() - 1];
			ensure!((last_item as usize) < unapplied.len(), Error::<T>::InvalidSlashIndex);

			for (removed, index) in slash_indices.into_iter().enumerate() {
				let index = (index as usize) - removed;
				unapplied.remove(index);
			}

			<Self as Store>::UnappliedSlashes::insert(&era, &unapplied);
		}

		/// Pay out all the stakers behind a single validator for a single era.
		///
		/// - `validator_stash` is the stash account of the validator. Their nominators, up to
		///   `T::MaxNominatorRewardedPerValidator`, will also receive their rewards.
		/// - `era` may be any era between `[current_era - history_depth; current_era]`.
		///
		/// The origin of this call must be _Signed_. Any account can call this function, even if
		/// it is not one of the stakers.
		///
		/// This can only be called when [`EraElectionStatus`] is `Closed`.
		///
		/// # <weight>
		/// - Time complexity: at most O(MaxNominatorRewardedPerValidator).
		/// - Contains a limited number of reads and writes.
		/// -----------
		/// N is the Number of payouts for the validator (including the validator)
		/// Base Weight:
		/// - Reward Destination Staked: 110 + 54.2 * N µs (Median Slopes)
		/// - Reward Destination Controller (Creating): 120 + 41.95 * N µs (Median Slopes)
		/// DB Weight:
		/// - Read: EraElectionStatus, CurrentEra, HistoryDepth, ErasValidatorReward,
		///         ErasStakersClipped, ErasRewardPoints, ErasValidatorPrefs (8 items)
		/// - Read Each: Bonded, Ledger, Payee, Locks, System Account (5 items)
		/// - Write Each: System Account, Locks, Ledger (3 items)
		/// # </weight>
		#[weight =
			120 * WEIGHT_PER_MICROS
			+ 54 * WEIGHT_PER_MICROS * Weight::from(T::MaxNominatorRewardedPerValidator::get())
			+ T::DbWeight::get().reads(7)
			+ T::DbWeight::get().reads(5)  * Weight::from(T::MaxNominatorRewardedPerValidator::get() + 1)
			+ T::DbWeight::get().writes(3) * Weight::from(T::MaxNominatorRewardedPerValidator::get() + 1)
		]
		fn payout_stakers(origin, validator_stash: T::AccountId, era: EraIndex) -> DispatchResult {
			ensure!(Self::era_election_status().is_closed(), Error::<T>::CallNotAllowed);
			ensure_signed(origin)?;
			Self::do_payout_stakers(validator_stash, era)
		}

		/// Rebond a portion of the stash scheduled to be unlocked.
		///
		/// The dispatch origin must be signed by the controller, and it can be only called when
		/// [`EraElectionStatus`] is `Closed`.
		///
		/// # <weight>
		/// - Time complexity: O(L), where L is unlocking chunks
		/// - Bounded by `MAX_UNLOCKING_CHUNKS`.
		/// - Storage changes: Can't increase storage, only decrease it.
		/// ---------------
		/// - Base Weight: 34.51 µs * .048 L µs
		/// - DB Weight:
		///     - Reads: EraElectionStatus, Ledger, Locks, [Origin Account]
		///     - Writes: [Origin Account], Locks, Ledger
		/// # </weight>
		#[weight =
			35 * WEIGHT_PER_MICROS
			+ 50 * WEIGHT_PER_NANOS * (MAX_UNLOCKING_CHUNKS as Weight)
			+ T::DbWeight::get().reads_writes(3, 2)
		]
		fn rebond(origin, #[compact] value: BalanceOf<T>) -> DispatchResultWithPostInfo {
			ensure!(Self::era_election_status().is_closed(), Error::<T>::CallNotAllowed);
			let controller = ensure_signed(origin)?;
			let ledger = Self::ledger(&controller).ok_or(Error::<T>::NotController)?;
			ensure!(!ledger.unlocking.is_empty(), Error::<T>::NoUnlockChunk);

			let ledger = ledger.rebond(value);
			Self::update_ledger(&controller, &ledger);
			Ok(Some(
				35 * WEIGHT_PER_MICROS
				+ 50 * WEIGHT_PER_NANOS * (ledger.unlocking.len() as Weight)
				+ T::DbWeight::get().reads_writes(3, 2)
			).into())
		}

		/// Set `HistoryDepth` value. This function will delete any history information
		/// when `HistoryDepth` is reduced.
		///
		/// Parameters:
		/// - `new_history_depth`: The new history depth you would like to set.
		/// - `era_items_deleted`: The number of items that will be deleted by this dispatch.
		///    This should report all the storage items that will be deleted by clearing old
		///    era history. Needed to report an accurate weight for the dispatch. Trusted by
		///    `Root` to report an accurate number.
		///
		/// Origin must be root.
		///
		/// # <weight>
		/// - E: Number of history depths removed, i.e. 10 -> 7 = 3
		/// - Base Weight: 29.13 * E µs
		/// - DB Weight:
		///     - Reads: Current Era, History Depth
		///     - Writes: History Depth
		///     - Clear Prefix Each: Era Stakers, EraStakersClipped, ErasValidatorPrefs
		///     - Writes Each: ErasValidatorReward, ErasRewardPoints, ErasTotalStake, ErasStartSessionIndex
		/// # </weight>
		#[weight = {
			let items = Weight::from(*_era_items_deleted);
			T::DbWeight::get().reads_writes(2, 1)
				.saturating_add(T::DbWeight::get().reads_writes(items, items))

		}]
		fn set_history_depth(origin,
			#[compact] new_history_depth: EraIndex,
			#[compact] _era_items_deleted: u32,
		) {
			ensure_root(origin)?;
			if let Some(current_era) = Self::current_era() {
				HistoryDepth::mutate(|history_depth| {
					let last_kept = current_era.checked_sub(*history_depth).unwrap_or(0);
					let new_last_kept = current_era.checked_sub(new_history_depth).unwrap_or(0);
					for era_index in last_kept..new_last_kept {
						Self::clear_era_information(era_index);
					}
					*history_depth = new_history_depth
				})
			}
		}

		/// Remove all data structure concerning a staker/stash once its balance is zero.
		/// This is essentially equivalent to `withdraw_unbonded` except it can be called by anyone
		/// and the target `stash` must have no funds left.
		///
		/// This can be called from any origin.
		///
		/// - `stash`: The stash account to reap. Its balance must be zero.
		///
		/// # <weight>
		/// Complexity: O(S) where S is the number of slashing spans on the account.
		/// Base Weight: 75.94 + 2.396 * S µs
		/// DB Weight:
		/// - Reads: Stash Account, Bonded, Slashing Spans, Locks
		/// - Writes: Bonded, Slashing Spans (if S > 0), Ledger, Payee, Validators, Nominators, Stash Account, Locks
		/// - Writes Each: SpanSlash * S
		/// # </weight>
		#[weight = T::DbWeight::get().reads_writes(4, 7)
			.saturating_add(76 * WEIGHT_PER_MICROS)
			.saturating_add(
				WEIGHT_PER_MICROS.saturating_mul(2).saturating_mul(Weight::from(*num_slashing_spans))
			)
			.saturating_add(T::DbWeight::get().writes(Weight::from(*num_slashing_spans)))
			// if slashing spans is non-zero, add 1 more write
			.saturating_add(T::DbWeight::get().writes(Weight::from(*num_slashing_spans).min(1)))
		]
		fn reap_stash(_origin, stash: T::AccountId, num_slashing_spans: u32) {
			ensure!(T::Currency::total_balance(&stash).is_zero(), Error::<T>::FundedTarget);
			Self::kill_stash(&stash, num_slashing_spans)?;
			T::Currency::remove_lock(STAKING_ID, &stash);
		}

		/// Submit an election result to the chain. If the solution:
		///
		/// 1. is valid.
		/// 2. has a better score than a potentially existing solution on chain.
		///
		/// then, it will be _put_ on chain.
		///
		/// A solution consists of two pieces of data:
		///
		/// 1. `winners`: a flat vector of all the winners of the round.
		/// 2. `assignments`: the compact version of an assignment vector that encodes the edge
		///    weights.
		///
		/// Both of which may be computed using _phragmen_, or any other algorithm.
		///
		/// Additionally, the submitter must provide:
		///
		/// - The `score` that they claim their solution has.
		///
		/// Both validators and nominators will be represented by indices in the solution. The
		/// indices should respect the corresponding types ([`ValidatorIndex`] and
		/// [`NominatorIndex`]). Moreover, they should be valid when used to index into
		/// [`SnapshotValidators`] and [`SnapshotNominators`]. Any invalid index will cause the
		/// solution to be rejected. These two storage items are set during the election window and
		/// may be used to determine the indices.
		///
		/// A solution is valid if:
		///
		/// 0. It is submitted when [`EraElectionStatus`] is `Open`.
		/// 1. Its claimed score is equal to the score computed on-chain.
		/// 2. Presents the correct number of winners.
		/// 3. All indexes must be value according to the snapshot vectors. All edge values must
		///    also be correct and should not overflow the granularity of the ratio type (i.e. 256
		///    or billion).
		/// 4. For each edge, all targets are actually nominated by the voter.
		/// 5. Has correct self-votes.
		///
		/// A solutions score is consisted of 3 parameters:
		///
		/// 1. `min { support.total }` for each support of a winner. This value should be maximized.
		/// 2. `sum { support.total }` for each support of a winner. This value should be minimized.
		/// 3. `sum { support.total^2 }` for each support of a winner. This value should be
		///    minimized (to ensure less variance)
		///
		/// # <weight>
		/// See `crate::weight` module.
		/// # </weight>
		#[weight = weight::weight_for_submit_solution::<T>(winners, compact, size)]
		pub fn submit_election_solution(
			origin,
			winners: Vec<ValidatorIndex>,
			compact: CompactAssignments,
			score: ElectionScore,
			era: EraIndex,
			size: ElectionSize,
		) -> DispatchResultWithPostInfo {
			let _who = ensure_signed(origin)?;
			Self::check_and_replace_solution(
				winners,
				compact,
				ElectionCompute::Signed,
				score,
				era,
				size,
			)
		}

		/// Unsigned version of `submit_election_solution`.
		///
		/// Note that this must pass the [`ValidateUnsigned`] check which only allows transactions
		/// from the local node to be included. In other words, only the block author can include a
		/// transaction in the block.
		///
		/// # <weight>
		/// See `crate::weight` module.
		/// # </weight>
		#[weight = weight::weight_for_submit_solution::<T>(winners, compact, size)]
		pub fn submit_election_solution_unsigned(
			origin,
			winners: Vec<ValidatorIndex>,
			compact: CompactAssignments,
			score: ElectionScore,
			era: EraIndex,
			size: ElectionSize,
		) -> DispatchResultWithPostInfo {
			ensure_none(origin)?;
			let adjustments = Self::check_and_replace_solution(
				winners,
				compact,
				ElectionCompute::Unsigned,
				score,
				era,
				size,
			).expect(
				"An unsigned solution can only be submitted by validators; A validator should \
				always produce correct solutions, else this block should not be imported, thus \
				effectively depriving the validators from their authoring reward. Hence, this panic
				is expected."
			);
			Ok(adjustments)
		}
	}
}

impl<T: Trait> Module<T> {
	/// The total balance that can be slashed from a stash account as of right now.
	pub fn slashable_balance_of(stash: &T::AccountId) -> BalanceOf<T> {
		// Weight note: consider making the stake accessible through stash.
		Self::bonded(stash).and_then(Self::ledger).map(|l| l.active).unwrap_or_default()
	}

	/// internal impl of [`slashable_balance_of`] that returns [`VoteWeight`].
	fn slashable_balance_of_vote_weight(stash: &T::AccountId) -> VoteWeight {
		<T::CurrencyToVote as Convert<BalanceOf<T>, VoteWeight>>::convert(
			Self::slashable_balance_of(stash)
		)
	}

	/// Dump the list of validators and nominators into vectors and keep them on-chain.
	///
	/// This data is used to efficiently evaluate election results. returns `true` if the operation
	/// is successful.
	pub fn create_stakers_snapshot() -> (bool, Weight) {
		let mut consumed_weight = 0;
		let mut add_db_reads_writes = |reads, writes| {
			consumed_weight += T::DbWeight::get().reads_writes(reads, writes);
		};
		let validators = <Validators<T>>::iter().map(|(v, _)| v).collect::<Vec<_>>();
		let mut nominators = <Nominators<T>>::iter().map(|(n, _)| n).collect::<Vec<_>>();

		let num_validators = validators.len();
		let num_nominators = nominators.len();
		add_db_reads_writes((num_validators + num_nominators) as Weight, 0);

		if
			num_validators > MAX_VALIDATORS ||
			num_nominators.saturating_add(num_validators) > MAX_NOMINATORS
		{
			log!(
				warn,
				"💸 Snapshot size too big [{} <> {}][{} <> {}].",
				num_validators,
				MAX_VALIDATORS,
				num_nominators,
				MAX_NOMINATORS,
			);
			(false, consumed_weight)
		} else {
			// all validators nominate themselves;
			nominators.extend(validators.clone());

			<SnapshotValidators<T>>::put(validators);
			<SnapshotNominators<T>>::put(nominators);
			add_db_reads_writes(0, 2);
			(true, consumed_weight)
		}
	}

	/// Clears both snapshots of stakers.
	fn kill_stakers_snapshot() {
		<SnapshotValidators<T>>::kill();
		<SnapshotNominators<T>>::kill();
	}

	fn do_payout_stakers(
		validator_stash: T::AccountId,
		era: EraIndex,
	) -> DispatchResult {
		// Validate input data
		let current_era = CurrentEra::get().ok_or(Error::<T>::InvalidEraToReward)?;
		ensure!(era <= current_era, Error::<T>::InvalidEraToReward);
		let history_depth = Self::history_depth();
		ensure!(era >= current_era.saturating_sub(history_depth), Error::<T>::InvalidEraToReward);

		// Note: if era has no reward to be claimed, era may be future. better not to update
		// `ledger.claimed_rewards` in this case.
		let era_payout = <ErasValidatorReward<T>>::get(&era)
			.ok_or_else(|| Error::<T>::InvalidEraToReward)?;

		let controller = Self::bonded(&validator_stash).ok_or(Error::<T>::NotStash)?;
		let mut ledger = <Ledger<T>>::get(&controller).ok_or_else(|| Error::<T>::NotController)?;

		ledger.claimed_rewards.retain(|&x| x >= current_era.saturating_sub(history_depth));
		match ledger.claimed_rewards.binary_search(&era) {
			Ok(_) => Err(Error::<T>::AlreadyClaimed)?,
			Err(pos) => ledger.claimed_rewards.insert(pos, era),
		}

		let exposure = <ErasStakersClipped<T>>::get(&era, &ledger.stash);

		/* Input data seems good, no errors allowed after this point */

		<Ledger<T>>::insert(&controller, &ledger);

		// Get Era reward points. It has TOTAL and INDIVIDUAL
		// Find the fraction of the era reward that belongs to the validator
		// Take that fraction of the eras rewards to split to nominator and validator
		//
		// Then look at the validator, figure out the proportion of their reward
		// which goes to them and each of their nominators.

		let era_reward_points = <ErasRewardPoints<T>>::get(&era);
		let total_reward_points = era_reward_points.total;
		let validator_reward_points = era_reward_points.individual.get(&ledger.stash)
			.map(|points| *points)
			.unwrap_or_else(|| Zero::zero());

		// Nothing to do if they have no reward points.
		if validator_reward_points.is_zero() { return Ok(())}

		// This is the fraction of the total reward that the validator and the
		// nominators will get.
		let validator_total_reward_part = Perbill::from_rational_approximation(
			validator_reward_points,
			total_reward_points,
		);

		// This is how much validator + nominators are entitled to.
		let validator_total_payout = validator_total_reward_part * era_payout;

		let validator_prefs = Self::eras_validator_prefs(&era, &validator_stash);
		// Validator first gets a cut off the top.
		let validator_commission = validator_prefs.commission;
		let validator_commission_payout = validator_commission * validator_total_payout;

		let validator_leftover_payout = validator_total_payout - validator_commission_payout;
		// Now let's calculate how this is split to the validator.
		let validator_exposure_part = Perbill::from_rational_approximation(
			exposure.own,
			exposure.total,
		);
		let validator_staking_payout = validator_exposure_part * validator_leftover_payout;

		// We can now make total validator payout:
		if let Some(imbalance) = Self::make_payout(
			&ledger.stash,
			validator_staking_payout + validator_commission_payout
		) {
			Self::deposit_event(RawEvent::Reward(ledger.stash, imbalance.peek()));
		}

		// Lets now calculate how this is split to the nominators.
		// Sort nominators by highest to lowest exposure, but only keep `max_nominator_payouts` of them.
		for nominator in exposure.others.iter() {
			let nominator_exposure_part = Perbill::from_rational_approximation(
				nominator.value,
				exposure.total,
			);

			let nominator_reward: BalanceOf<T> = nominator_exposure_part * validator_leftover_payout;
			// We can now make nominator payout:
			if let Some(imbalance) = Self::make_payout(&nominator.who, nominator_reward) {
				Self::deposit_event(RawEvent::Reward(nominator.who.clone(), imbalance.peek()));
			}
		}

		Ok(())
	}

	/// Update the ledger for a controller. This will also update the stash lock. The lock will
	/// will lock the entire funds except paying for further transactions.
	fn update_ledger(
		controller: &T::AccountId,
		ledger: &StakingLedger<T::AccountId, BalanceOf<T>>
	) {
		T::Currency::set_lock(
			STAKING_ID,
			&ledger.stash,
			ledger.total,
			WithdrawReasons::all(),
		);
		<Ledger<T>>::insert(controller, ledger);
	}

	/// Chill a stash account.
	fn chill_stash(stash: &T::AccountId) {
		<Validators<T>>::remove(stash);
		<Nominators<T>>::remove(stash);
	}

	/// Actually make a payment to a staker. This uses the currency's reward function
	/// to pay the right payee for the given staker account.
	fn make_payout(stash: &T::AccountId, amount: BalanceOf<T>) -> Option<PositiveImbalanceOf<T>> {
		let dest = Self::payee(stash);
		match dest {
			RewardDestination::Controller => Self::bonded(stash)
				.and_then(|controller|
					Some(T::Currency::deposit_creating(&controller, amount))
				),
			RewardDestination::Stash =>
				T::Currency::deposit_into_existing(stash, amount).ok(),
			RewardDestination::Staked => Self::bonded(stash)
				.and_then(|c| Self::ledger(&c).map(|l| (c, l)))
				.and_then(|(controller, mut l)| {
					l.active += amount;
					l.total += amount;
					let r = T::Currency::deposit_into_existing(stash, amount).ok();
					Self::update_ledger(&controller, &l);
					r
				}),
		}
	}

	/// Plan a new session potentially trigger a new era.
	fn new_session(session_index: SessionIndex) -> Option<Vec<T::AccountId>> {
		if let Some(current_era) = Self::current_era() {
			// Initial era has been set.

			let current_era_start_session_index = Self::eras_start_session_index(current_era)
				.unwrap_or_else(|| {
					frame_support::print("Error: start_session_index must be set for current_era");
					0
				});

			let era_length = session_index.checked_sub(current_era_start_session_index)
				.unwrap_or(0); // Must never happen.

			match ForceEra::get() {
				Forcing::ForceNew => ForceEra::kill(),
				Forcing::ForceAlways => (),
				Forcing::NotForcing if era_length >= T::SessionsPerEra::get() => (),
				_ => {
					// Either `ForceNone`, or `NotForcing && era_length < T::SessionsPerEra::get()`.
					if era_length + 1 == T::SessionsPerEra::get() {
						IsCurrentSessionFinal::put(true);
					} else if era_length >= T::SessionsPerEra::get() {
						// Should only happen when we are ready to trigger an era but we have ForceNone,
						// otherwise previous arm would short circuit.
						Self::close_election_window();
					}
					return None
				},
			}

			// new era.
			Self::new_era(session_index)
		} else {
			// Set initial era
			Self::new_era(session_index)
		}
	}

	/// Basic and cheap checks that we perform in validate unsigned, and in the execution.
	///
	/// State reads: ElectionState, CurrentEr, QueuedScore.
	///
	/// This function does weight refund in case of errors, which is based upon the fact that it is
	/// called at the very beginning of the call site's function.
	pub fn pre_dispatch_checks(score: ElectionScore, era: EraIndex) -> DispatchResultWithPostInfo {
		// discard solutions that are not in-time
		// check window open
		ensure!(
			Self::era_election_status().is_open(),
			Error::<T>::PhragmenEarlySubmission.with_weight(T::DbWeight::get().reads(1)),
		);

		// check current era.
		if let Some(current_era) = Self::current_era() {
			ensure!(
				current_era == era,
				Error::<T>::PhragmenEarlySubmission.with_weight(T::DbWeight::get().reads(2)),
			)
		}

		// assume the given score is valid. Is it better than what we have on-chain, if we have any?
		if let Some(queued_score) = Self::queued_score() {
			ensure!(
				is_score_better(score, queued_score, T::MinSolutionScoreBump::get()),
				Error::<T>::PhragmenWeakSubmission.with_weight(T::DbWeight::get().reads(3)),
			)
		}

		Ok(None.into())
	}

	/// Checks a given solution and if correct and improved, writes it on chain as the queued result
	/// of the next round. This may be called by both a signed and an unsigned transaction.
	pub fn check_and_replace_solution(
		winners: Vec<ValidatorIndex>,
		compact_assignments: CompactAssignments,
		compute: ElectionCompute,
		claimed_score: ElectionScore,
		era: EraIndex,
		election_size: ElectionSize,
	) -> DispatchResultWithPostInfo {
		// Do the basic checks. era, claimed score and window open.
		Self::pre_dispatch_checks(claimed_score, era)?;
		// the weight that we will refund in case of a correct submission. We compute this now
		// because the data needed for it will be consumed further down.
		let adjusted_weight = weight::weight_for_correct_submit_solution::<T>(
			&winners,
			&compact_assignments,
			&election_size,
		);

		// Check that the number of presented winners is sane. Most often we have more candidates
		// than we need. Then it should be `Self::validator_count()`. Else it should be all the
		// candidates.
		let snapshot_validators_length = <SnapshotValidators<T>>::decode_len()
			.map(|l| l as u32)
			.ok_or_else(|| Error::<T>::SnapshotUnavailable)?;

		// size of the solution must be correct.
		ensure!(
			snapshot_validators_length == u32::from(election_size.validators),
			Error::<T>::PhragmenBogusElectionSize,
		);

		// check the winner length only here and when we know the length of the snapshot validators
		// length.
		let desired_winners = Self::validator_count().min(snapshot_validators_length);
		ensure!(winners.len() as u32 == desired_winners, Error::<T>::PhragmenBogusWinnerCount);

		let snapshot_nominators_len = <SnapshotNominators<T>>::decode_len()
			.map(|l| l as u32)
			.ok_or_else(|| Error::<T>::SnapshotUnavailable)?;

		// rest of the size of the solution must be correct.
		ensure!(
			snapshot_nominators_len == election_size.nominators,
			Error::<T>::PhragmenBogusElectionSize,
		);

		// decode snapshot validators.
		let snapshot_validators = Self::snapshot_validators()
			.ok_or(Error::<T>::SnapshotUnavailable)?;

		// check if all winners were legit; this is rather cheap. Replace with accountId.
		let winners = winners.into_iter().map(|widx| {
			// NOTE: at the moment, since staking is explicitly blocking any offence until election
			// is closed, we don't check here if the account id at `snapshot_validators[widx]` is
			// actually a validator. If this ever changes, this loop needs to also check this.
			snapshot_validators.get(widx as usize).cloned().ok_or(Error::<T>::PhragmenBogusWinner)
		}).collect::<Result<Vec<T::AccountId>, Error<T>>>()?;

		// decode the rest of the snapshot.
		let snapshot_nominators = Self::snapshot_nominators()
			.ok_or(Error::<T>::SnapshotUnavailable)?;

		// helpers
		let nominator_at = |i: NominatorIndex| -> Option<T::AccountId> {
			snapshot_nominators.get(i as usize).cloned()
		};
		let validator_at = |i: ValidatorIndex| -> Option<T::AccountId> {
			snapshot_validators.get(i as usize).cloned()
		};

		// un-compact.
		let assignments = compact_assignments.into_assignment(
			nominator_at,
			validator_at,
		).map_err(|e| {
			// log the error since it is not propagated into the runtime error.
			log!(warn, "💸 un-compacting solution failed due to {:?}", e);
			Error::<T>::PhragmenBogusCompact
		})?;

		// check all nominators actually including the claimed vote. Also check correct self votes.
		// Note that we assume all validators and nominators in `assignments` are properly bonded,
		// because they are coming from the snapshot via a given index.
		for Assignment { who, distribution } in assignments.iter() {
			let is_validator = <Validators<T>>::contains_key(&who);
			let maybe_nomination = Self::nominators(&who);

			if !(maybe_nomination.is_some() ^ is_validator) {
				// all of the indices must map to either a validator or a nominator. If this is ever
				// not the case, then the locking system of staking is most likely faulty, or we
				// have bigger problems.
				log!(error, "💸 detected an error in the staking locking and snapshot.");
				// abort.
				return Err(Error::<T>::PhragmenBogusNominator.into());
			}

			if !is_validator {
				// a normal vote
				let nomination = maybe_nomination.expect(
					"exactly one of `maybe_validator` and `maybe_nomination.is_some` is true. \
					is_validator is false; maybe_nomination is some; qed"
				);

				// NOTE: we don't really have to check here if the sum of all edges are the
				// nominator correct. Un-compacting assures this by definition.

				for (t, _) in distribution {
					// each target in the provided distribution must be actually nominated by the
					// nominator after the last non-zero slash.
					if nomination.targets.iter().find(|&tt| tt == t).is_none() {
						return Err(Error::<T>::PhragmenBogusNomination.into());
					}

					if <Self as Store>::SlashingSpans::get(&t).map_or(
						false,
						|spans| nomination.submitted_in < spans.last_nonzero_slash(),
					) {
						return Err(Error::<T>::PhragmenSlashedNomination.into());
					}
				}
			} else {
				// a self vote
				ensure!(distribution.len() == 1, Error::<T>::PhragmenBogusSelfVote);
				ensure!(distribution[0].0 == *who, Error::<T>::PhragmenBogusSelfVote);
				// defensive only. A compact assignment of length one does NOT encode the weight and
				// it is always created to be 100%.
				ensure!(
					distribution[0].1 == OffchainAccuracy::one(),
					Error::<T>::PhragmenBogusSelfVote,
				);
			}
		}

		// convert into staked assignments.
		let staked_assignments = sp_npos_elections::assignment_ratio_to_staked(
			assignments,
			Self::slashable_balance_of_vote_weight,
		);

		// build the support map thereof in order to evaluate.
		// OPTIMIZATION: loop to create the staked assignments but it would bloat the code. Okay for
		// now as it does not add to the complexity order.
		let (supports, num_error) = build_support_map::<T::AccountId>(
			&winners,
			&staked_assignments,
		);
		// This technically checks that all targets in all nominators were among the winners.
		ensure!(num_error == 0, Error::<T>::PhragmenBogusEdge);

		// Check if the score is the same as the claimed one.
		let submitted_score = evaluate_support(&supports);
		ensure!(submitted_score == claimed_score, Error::<T>::PhragmenBogusScore);

		// At last, alles Ok. Exposures and store the result.
		let exposures = Self::collect_exposure(supports);
		log!(
			info,
			"💸 A better solution (with compute {:?} and score {:?}) has been validated and stored on chain.",
			compute,
			submitted_score,
		);

		// write new results.
		<QueuedElected<T>>::put(ElectionResult {
			elected_stashes: winners,
			compute,
			exposures,
		});
		QueuedScore::put(submitted_score);

		// emit event.
		Self::deposit_event(RawEvent::SolutionStored(compute));

		Ok(Some(adjusted_weight).into())
	}

	/// Start a session potentially starting an era.
	fn start_session(start_session: SessionIndex) {
		let next_active_era = Self::active_era().map(|e| e.index + 1).unwrap_or(0);
		if let Some(next_active_era_start_session_index) =
			Self::eras_start_session_index(next_active_era)
		{
			if next_active_era_start_session_index == start_session {
				Self::start_era(start_session);
			} else if next_active_era_start_session_index < start_session {
				// This arm should never happen, but better handle it than to stall the
				// staking pallet.
				frame_support::print("Warning: A session appears to have been skipped.");
				Self::start_era(start_session);
			}
		}
	}

	/// End a session potentially ending an era.
	fn end_session(session_index: SessionIndex) {
		if let Some(active_era) = Self::active_era() {
			if let Some(next_active_era_start_session_index) =
				Self::eras_start_session_index(active_era.index + 1)
			{
				if next_active_era_start_session_index == session_index + 1 {
					Self::end_era(active_era, session_index);
				}
			}
		}
	}

	/// * Increment `active_era.index`,
	/// * reset `active_era.start`,
	/// * update `BondedEras` and apply slashes.
	fn start_era(start_session: SessionIndex) {
		let active_era = ActiveEra::mutate(|active_era| {
			let new_index = active_era.as_ref().map(|info| info.index + 1).unwrap_or(0);
			*active_era = Some(ActiveEraInfo {
				index: new_index,
				// Set new active era start in next `on_finalize`. To guarantee usage of `Time`
				start: None,
			});
			new_index
		});

		let bonding_duration = T::BondingDuration::get();

		BondedEras::mutate(|bonded| {
			bonded.push((active_era, start_session));

			if active_era > bonding_duration {
				let first_kept = active_era - bonding_duration;

				// prune out everything that's from before the first-kept index.
				let n_to_prune = bonded.iter()
					.take_while(|&&(era_idx, _)| era_idx < first_kept)
					.count();

				// kill slashing metadata.
				for (pruned_era, _) in bonded.drain(..n_to_prune) {
					slashing::clear_era_metadata::<T>(pruned_era);
				}

				if let Some(&(_, first_session)) = bonded.first() {
					T::SessionInterface::prune_historical_up_to(first_session);
				}
			}
		});

		Self::apply_unapplied_slashes(active_era);
	}

	/// Compute payout for era.
	fn end_era(active_era: ActiveEraInfo, _session_index: SessionIndex) {
		// Note: active_era_start can be None if end era is called during genesis config.
		if let Some(active_era_start) = active_era.start {
			let now_as_millis_u64 = T::UnixTime::now().as_millis().saturated_into::<u64>();

			let era_duration = now_as_millis_u64 - active_era_start;
			let (validator_payout, max_payout) = inflation::compute_total_payout(
				&T::RewardCurve::get(),
				Self::eras_total_stake(&active_era.index),
				T::Currency::total_issuance(),
				// Duration of era; more than u64::MAX is rewarded as u64::MAX.
				era_duration.saturated_into::<u64>(),
			);
			let rest = max_payout.saturating_sub(validator_payout);

			Self::deposit_event(RawEvent::EraPayout(active_era.index, validator_payout, rest));

			// Set ending era reward.
			<ErasValidatorReward<T>>::insert(&active_era.index, validator_payout);
			T::RewardRemainder::on_unbalanced(T::Currency::issue(rest));
		}
	}

	/// Plan a new era. Return the potential new staking set.
	fn new_era(start_session_index: SessionIndex) -> Option<Vec<T::AccountId>> {
		// Increment or set current era.
		let current_era = CurrentEra::mutate(|s| {
			*s = Some(s.map(|s| s + 1).unwrap_or(0));
			s.unwrap()
		});
		ErasStartSessionIndex::insert(&current_era, &start_session_index);

		// Clean old era information.
		if let Some(old_era) = current_era.checked_sub(Self::history_depth() + 1) {
			Self::clear_era_information(old_era);
		}

		// Set staking information for new era.
		let maybe_new_validators = Self::select_and_update_validators(current_era);

		maybe_new_validators
	}


	/// Remove all the storage items associated with the election.
	fn close_election_window() {
		// Close window.
		<EraElectionStatus<T>>::put(ElectionStatus::Closed);
		// Kill snapshots.
		Self::kill_stakers_snapshot();
		// Don't track final session.
		IsCurrentSessionFinal::put(false);
	}

	/// Select the new validator set at the end of the era.
	///
	/// Runs [`try_do_phragmen`] and updates the following storage items:
	/// - [`EraElectionStatus`]: with `None`.
	/// - [`ErasStakers`]: with the new staker set.
	/// - [`ErasStakersClipped`].
	/// - [`ErasValidatorPrefs`].
	/// - [`ErasTotalStake`]: with the new total stake.
	/// - [`SnapshotValidators`] and [`SnapshotNominators`] are both removed.
	///
	/// Internally, [`QueuedElected`], snapshots and [`QueuedScore`] are also consumed.
	///
	/// If the election has been successful, It passes the new set upwards.
	///
	/// This should only be called at the end of an era.
	fn select_and_update_validators(current_era: EraIndex) -> Option<Vec<T::AccountId>> {
		if let Some(ElectionResult::<T::AccountId, BalanceOf<T>> {
			elected_stashes,
			exposures,
			compute,
		}) = Self::try_do_election() {
			// Totally close the election round and data.
			Self::close_election_window();

			// Populate Stakers and write slot stake.
			let mut total_stake: BalanceOf<T> = Zero::zero();
			exposures.into_iter().for_each(|(stash, exposure)| {
				total_stake = total_stake.saturating_add(exposure.total);
				<ErasStakers<T>>::insert(current_era, &stash, &exposure);

				let mut exposure_clipped = exposure;
				let clipped_max_len = T::MaxNominatorRewardedPerValidator::get() as usize;
				if exposure_clipped.others.len() > clipped_max_len {
					exposure_clipped.others.sort_unstable_by(|a, b| a.value.cmp(&b.value).reverse());
					exposure_clipped.others.truncate(clipped_max_len);
				}
				<ErasStakersClipped<T>>::insert(&current_era, &stash, exposure_clipped);
			});

			// Insert current era staking information
			<ErasTotalStake<T>>::insert(&current_era, total_stake);

			// collect the pref of all winners
			for stash in &elected_stashes {
				let pref = Self::validators(stash);
				<ErasValidatorPrefs<T>>::insert(&current_era, stash, pref);
			}

			// emit event
			Self::deposit_event(RawEvent::StakingElection(compute));

			log!(
				info,
				"💸 new validator set of size {:?} has been elected via {:?} for era {:?}",
				elected_stashes.len(),
				compute,
				current_era,
			);

			Some(elected_stashes)
		} else {
			None
		}
	}

	/// Select a new validator set from the assembled stakers and their role preferences. It tries
	/// first to peek into [`QueuedElected`]. Otherwise, it runs a new on-chain phragmen election.
	///
	/// If [`QueuedElected`] and [`QueuedScore`] exists, they are both removed. No further storage
	/// is updated.
	fn try_do_election() -> Option<ElectionResult<T::AccountId, BalanceOf<T>>> {
		// an election result from either a stored submission or locally executed one.
		let next_result = <QueuedElected<T>>::take().or_else(||
			Self::do_on_chain_phragmen()
		);

		// either way, kill this. We remove it here to make sure it always has the exact same
		// lifetime as `QueuedElected`.
		QueuedScore::kill();

		next_result
	}

	/// Execute election and return the new results. The edge weights are processed into support
	/// values.
	///
	/// This is basically a wrapper around [`do_phragmen`] which translates
	/// `PrimitiveElectionResult` into `ElectionResult`.
	///
	/// No storage item is updated.
	fn do_on_chain_phragmen() -> Option<ElectionResult<T::AccountId, BalanceOf<T>>> {
		if let Some(phragmen_result) = Self::do_phragmen::<ChainAccuracy>(0) {
			let elected_stashes = phragmen_result.winners.iter()
				.map(|(s, _)| s.clone())
				.collect::<Vec<T::AccountId>>();
			let assignments = phragmen_result.assignments;

			let staked_assignments = sp_npos_elections::assignment_ratio_to_staked(
				assignments,
				Self::slashable_balance_of_vote_weight,
			);

			let (supports, _) = build_support_map::<T::AccountId>(
				&elected_stashes,
				&staked_assignments,
			);

			// collect exposures
			let exposures = Self::collect_exposure(supports);

			// In order to keep the property required by `on_session_ending` that we must return the
			// new validator set even if it's the same as the old, as long as any underlying
			// economic conditions have changed, we don't attempt to do any optimization where we
			// compare against the prior set.
			Some(ElectionResult::<T::AccountId, BalanceOf<T>> {
				elected_stashes,
				exposures,
				compute: ElectionCompute::OnChain,
			})
		} else {
			// There were not enough candidates for even our minimal level of functionality. This is
			// bad. We should probably disable all functionality except for block production and let
			// the chain keep producing blocks until we can decide on a sufficiently substantial
			// set. TODO: #2494
			None
		}
	}

	/// Execute phragmen election and return the new results. No post-processing is applied and the
	/// raw edge weights are returned.
	///
	/// Self votes are added and nominations before the most recent slashing span are reaped.
	///
	/// No storage item is updated.
	fn do_phragmen<Accuracy: PerThing>(
		iterations: usize,
	) -> Option<PrimitiveElectionResult<T::AccountId, Accuracy>>
		where ExtendedBalance: From<InnerOf<Accuracy>>
	{
		let mut all_nominators: Vec<(T::AccountId, VoteWeight, Vec<T::AccountId>)> = Vec::new();
		let mut all_validators = Vec::new();
		for (validator, _) in <Validators<T>>::iter() {
			// append self vote
			let self_vote = (validator.clone(), Self::slashable_balance_of_vote_weight(&validator), vec![validator.clone()]);
			all_nominators.push(self_vote);
			all_validators.push(validator);
		}

		let nominator_votes = <Nominators<T>>::iter().map(|(nominator, nominations)| {
			let Nominations { submitted_in, mut targets, suppressed: _ } = nominations;

			// Filter out nomination targets which were nominated before the most recent
			// slashing span.
			targets.retain(|stash| {
				<Self as Store>::SlashingSpans::get(&stash).map_or(
					true,
					|spans| submitted_in >= spans.last_nonzero_slash(),
				)
			});

			(nominator, targets)
		});
		all_nominators.extend(nominator_votes.map(|(n, ns)| {
			let s = Self::slashable_balance_of_vote_weight(&n);
			(n, s, ns)
		}));

		if all_validators.len() < Self::minimum_validator_count().max(1) as usize {
			None
		} else {
			seq_phragmen::<_, Accuracy>(
				Self::validator_count() as usize,
				all_validators,
				all_nominators,
				Some((iterations, 0)),
			)
			.map_err(|err| log!(error, "Call to seq-phragmen failed due to {}", err))
			.ok()
		}
	}

	/// Consume a set of [`Supports`] from [`sp_npos_elections`] and collect them into a [`Exposure`]
	fn collect_exposure(
		supports: SupportMap<T::AccountId>,
	) -> Vec<(T::AccountId, Exposure<T::AccountId, BalanceOf<T>>)> {
		let to_balance = |e: ExtendedBalance|
			<T::CurrencyToVote as Convert<ExtendedBalance, BalanceOf<T>>>::convert(e);

		supports.into_iter().map(|(validator, support)| {
			// build `struct exposure` from `support`
			let mut others = Vec::with_capacity(support.voters.len());
			let mut own: BalanceOf<T> = Zero::zero();
			let mut total: BalanceOf<T> = Zero::zero();
			support.voters
				.into_iter()
				.map(|(nominator, weight)| (nominator, to_balance(weight)))
				.for_each(|(nominator, stake)| {
					if nominator == validator {
						own = own.saturating_add(stake);
					} else {
						others.push(IndividualExposure { who: nominator, value: stake });
					}
					total = total.saturating_add(stake);
				});

			let exposure = Exposure {
				own,
				others,
				total,
			};

			(validator, exposure)
		}).collect::<Vec<(T::AccountId, Exposure<_, _>)>>()
	}

	/// Remove all associated data of a stash account from the staking system.
	///
	/// Assumes storage is upgraded before calling.
	///
	/// This is called:
	/// - after a `withdraw_unbond()` call that frees all of a stash's bonded balance.
	/// - through `reap_stash()` if the balance has fallen to zero (through slashing).
	fn kill_stash(stash: &T::AccountId, num_slashing_spans: u32) -> DispatchResult {
		let controller = <Bonded<T>>::get(stash).ok_or(Error::<T>::NotStash)?;

		slashing::clear_stash_metadata::<T>(stash, num_slashing_spans)?;

		<Bonded<T>>::remove(stash);
		<Ledger<T>>::remove(&controller);

		<Payee<T>>::remove(stash);
		<Validators<T>>::remove(stash);
		<Nominators<T>>::remove(stash);

		system::Module::<T>::dec_ref(stash);

		Ok(())
	}

	/// Clear all era information for given era.
	fn clear_era_information(era_index: EraIndex) {
		<ErasStakers<T>>::remove_prefix(era_index);
		<ErasStakersClipped<T>>::remove_prefix(era_index);
		<ErasValidatorPrefs<T>>::remove_prefix(era_index);
		<ErasValidatorReward<T>>::remove(era_index);
		<ErasRewardPoints<T>>::remove(era_index);
		<ErasTotalStake<T>>::remove(era_index);
		ErasStartSessionIndex::remove(era_index);
	}

	/// Apply previously-unapplied slashes on the beginning of a new era, after a delay.
	fn apply_unapplied_slashes(active_era: EraIndex) {
		let slash_defer_duration = T::SlashDeferDuration::get();
		<Self as Store>::EarliestUnappliedSlash::mutate(|earliest| if let Some(ref mut earliest) = earliest {
			let keep_from = active_era.saturating_sub(slash_defer_duration);
			for era in (*earliest)..keep_from {
				let era_slashes = <Self as Store>::UnappliedSlashes::take(&era);
				for slash in era_slashes {
					slashing::apply_slash::<T>(slash);
				}
			}

			*earliest = (*earliest).max(keep_from)
		})
	}

	/// Add reward points to validators using their stash account ID.
	///
	/// Validators are keyed by stash account ID and must be in the current elected set.
	///
	/// For each element in the iterator the given number of points in u32 is added to the
	/// validator, thus duplicates are handled.
	///
	/// At the end of the era each the total payout will be distributed among validator
	/// relatively to their points.
	///
	/// COMPLEXITY: Complexity is `number_of_validator_to_reward x current_elected_len`.
	/// If you need to reward lots of validator consider using `reward_by_indices`.
	pub fn reward_by_ids(
		validators_points: impl IntoIterator<Item = (T::AccountId, u32)>
	) {
		if let Some(active_era) = Self::active_era() {
			<ErasRewardPoints<T>>::mutate(active_era.index, |era_rewards| {
				for (validator, points) in validators_points.into_iter() {
					*era_rewards.individual.entry(validator).or_default() += points;
					era_rewards.total += points;
				}
			});
		}
	}

	/// Ensures that at the end of the current session there will be a new era.
	fn ensure_new_era() {
		match ForceEra::get() {
			Forcing::ForceAlways | Forcing::ForceNew => (),
			_ => ForceEra::put(Forcing::ForceNew),
		}
	}

	fn will_era_be_forced() -> bool {
		match ForceEra::get() {
			Forcing::ForceAlways | Forcing::ForceNew => true,
			Forcing::ForceNone | Forcing::NotForcing => false,
		}
	}

	#[cfg(feature = "runtime-benchmarks")]
	pub fn add_era_stakers(current_era: EraIndex, controller: T::AccountId, exposure: Exposure<T::AccountId, BalanceOf<T>>) {
		<ErasStakers<T>>::insert(&current_era, &controller, &exposure);
	}

	#[cfg(feature = "runtime-benchmarks")]
	pub fn put_election_status(status: ElectionStatus::<T::BlockNumber>) {
		<EraElectionStatus<T>>::put(status);
	}

	#[cfg(feature = "runtime-benchmarks")]
	pub fn set_slash_reward_fraction(fraction: Perbill) {
		SlashRewardFraction::put(fraction);
	}

}

/// In this implementation `new_session(session)` must be called before `end_session(session-1)`
/// i.e. the new session must be planned before the ending of the previous session.
///
/// Once the first new_session is planned, all session must start and then end in order, though
/// some session can lag in between the newest session planned and the latest session started.
impl<T: Trait> pallet_session::SessionManager<T::AccountId> for Module<T> {
	fn new_session(new_index: SessionIndex) -> Option<Vec<T::AccountId>> {
		Self::new_session(new_index)
	}
	fn start_session(start_index: SessionIndex) {
		Self::start_session(start_index)
	}
	fn end_session(end_index: SessionIndex) {
		Self::end_session(end_index)
	}
}

impl<T: Trait> historical::SessionManager<T::AccountId, Exposure<T::AccountId, BalanceOf<T>>> for Module<T> {
	fn new_session(new_index: SessionIndex)
		-> Option<Vec<(T::AccountId, Exposure<T::AccountId, BalanceOf<T>>)>>
	{
		<Self as pallet_session::SessionManager<_>>::new_session(new_index).map(|validators| {
			let current_era = Self::current_era()
				// Must be some as a new era has been created.
				.unwrap_or(0);

			validators.into_iter().map(|v| {
				let exposure = Self::eras_stakers(current_era, &v);
				(v, exposure)
			}).collect()
		})
	}
	fn start_session(start_index: SessionIndex) {
		<Self as pallet_session::SessionManager<_>>::start_session(start_index)
	}
	fn end_session(end_index: SessionIndex) {
		<Self as pallet_session::SessionManager<_>>::end_session(end_index)
	}
}

/// Add reward points to block authors:
/// * 20 points to the block producer for producing a (non-uncle) block in the relay chain,
/// * 2 points to the block producer for each reference to a previously unreferenced uncle, and
/// * 1 point to the producer of each referenced uncle block.
impl<T> pallet_authorship::EventHandler<T::AccountId, T::BlockNumber> for Module<T>
	where
		T: Trait + pallet_authorship::Trait + pallet_session::Trait
{
	fn note_author(author: T::AccountId) {
		Self::reward_by_ids(vec![(author, 20)])
	}
	fn note_uncle(author: T::AccountId, _age: T::BlockNumber) {
		Self::reward_by_ids(vec![
			(<pallet_authorship::Module<T>>::author(), 2),
			(author, 1)
		])
	}
}

/// A `Convert` implementation that finds the stash of the given controller account,
/// if any.
pub struct StashOf<T>(sp_std::marker::PhantomData<T>);

impl<T: Trait> Convert<T::AccountId, Option<T::AccountId>> for StashOf<T> {
	fn convert(controller: T::AccountId) -> Option<T::AccountId> {
		<Module<T>>::ledger(&controller).map(|l| l.stash)
	}
}

/// A typed conversion from stash account ID to the active exposure of nominators
/// on that account.
///
/// Active exposure is the exposure of the validator set currently validating, i.e. in
/// `active_era`. It can differ from the latest planned exposure in `current_era`.
pub struct ExposureOf<T>(sp_std::marker::PhantomData<T>);

impl<T: Trait> Convert<T::AccountId, Option<Exposure<T::AccountId, BalanceOf<T>>>>
	for ExposureOf<T>
{
	fn convert(validator: T::AccountId) -> Option<Exposure<T::AccountId, BalanceOf<T>>> {
		if let Some(active_era) = <Module<T>>::active_era() {
			Some(<Module<T>>::eras_stakers(active_era.index, &validator))
		} else {
			None
		}
	}
}

/// This is intended to be used with `FilterHistoricalOffences`.
impl <T: Trait>
	OnOffenceHandler<T::AccountId, pallet_session::historical::IdentificationTuple<T>, Weight>
for Module<T> where
	T: pallet_session::Trait<ValidatorId = <T as frame_system::Trait>::AccountId>,
	T: pallet_session::historical::Trait<
		FullIdentification = Exposure<<T as frame_system::Trait>::AccountId, BalanceOf<T>>,
		FullIdentificationOf = ExposureOf<T>,
	>,
	T::SessionHandler: pallet_session::SessionHandler<<T as frame_system::Trait>::AccountId>,
	T::SessionManager: pallet_session::SessionManager<<T as frame_system::Trait>::AccountId>,
	T::ValidatorIdOf: Convert<
		<T as frame_system::Trait>::AccountId,
		Option<<T as frame_system::Trait>::AccountId>,
	>,
{
	fn on_offence(
		offenders: &[OffenceDetails<T::AccountId, pallet_session::historical::IdentificationTuple<T>>],
		slash_fraction: &[Perbill],
		slash_session: SessionIndex,
	) -> Result<Weight, ()> {
		if !Self::can_report() {
			return Err(())
		}

		let reward_proportion = SlashRewardFraction::get();
		let mut consumed_weight: Weight = 0;
		let mut add_db_reads_writes = |reads, writes| {
			consumed_weight += T::DbWeight::get().reads_writes(reads, writes);
		};

		let active_era = {
			let active_era = Self::active_era();
			add_db_reads_writes(1, 0);
			if active_era.is_none() {
				// this offence need not be re-submitted.
				return Ok(consumed_weight)
			}
			active_era.expect("value checked not to be `None`; qed").index
		};
		let active_era_start_session_index = Self::eras_start_session_index(active_era)
			.unwrap_or_else(|| {
				frame_support::print("Error: start_session_index must be set for current_era");
				0
			});
		add_db_reads_writes(1, 0);

		let window_start = active_era.saturating_sub(T::BondingDuration::get());

		// fast path for active-era report - most likely.
		// `slash_session` cannot be in a future active era. It must be in `active_era` or before.
		let slash_era = if slash_session >= active_era_start_session_index {
			active_era
		} else {
			let eras = BondedEras::get();
			add_db_reads_writes(1, 0);

			// reverse because it's more likely to find reports from recent eras.
			match eras.iter().rev().filter(|&&(_, ref sesh)| sesh <= &slash_session).next() {
				Some(&(ref slash_era, _)) => *slash_era,
				// before bonding period. defensive - should be filtered out.
				None => return Ok(consumed_weight),
			}
		};

		<Self as Store>::EarliestUnappliedSlash::mutate(|earliest| {
			if earliest.is_none() {
				*earliest = Some(active_era)
			}
		});
		add_db_reads_writes(1, 1);

		let slash_defer_duration = T::SlashDeferDuration::get();

		let invulnerables = Self::invulnerables();
		add_db_reads_writes(1, 0);

		for (details, slash_fraction) in offenders.iter().zip(slash_fraction) {
			let (stash, exposure) = &details.offender;

			// Skip if the validator is invulnerable.
			if invulnerables.contains(stash) {
				continue
			}

			let unapplied = slashing::compute_slash::<T>(slashing::SlashParams {
				stash,
				slash: *slash_fraction,
				exposure,
				slash_era,
				window_start,
				now: active_era,
				reward_proportion,
			});

			if let Some(mut unapplied) = unapplied {
				let nominators_len = unapplied.others.len() as u64;
				let reporters_len = details.reporters.len() as u64;

				{
					let upper_bound = 1 /* Validator/NominatorSlashInEra */ + 2 /* fetch_spans */;
					let rw = upper_bound + nominators_len * upper_bound;
					add_db_reads_writes(rw, rw);
				}
				unapplied.reporters = details.reporters.clone();
				if slash_defer_duration == 0 {
					// apply right away.
					slashing::apply_slash::<T>(unapplied);
					{
						let slash_cost = (6, 5);
						let reward_cost = (2, 2);
						add_db_reads_writes(
							(1 + nominators_len) * slash_cost.0 + reward_cost.0 * reporters_len,
							(1 + nominators_len) * slash_cost.1 + reward_cost.1 * reporters_len
						);
					}
				} else {
					// defer to end of some `slash_defer_duration` from now.
					<Self as Store>::UnappliedSlashes::mutate(
						active_era,
						move |for_later| for_later.push(unapplied),
					);
					add_db_reads_writes(1, 1);
				}
			} else {
				add_db_reads_writes(4 /* fetch_spans */, 5 /* kick_out_if_recent */)
			}
		}

		Ok(consumed_weight)
	}

	fn can_report() -> bool {
		Self::era_election_status().is_closed()
	}
}

/// Filter historical offences out and only allow those from the bonding period.
pub struct FilterHistoricalOffences<T, R> {
	_inner: sp_std::marker::PhantomData<(T, R)>,
}

impl<T, Reporter, Offender, R, O> ReportOffence<Reporter, Offender, O>
	for FilterHistoricalOffences<Module<T>, R> where
	T: Trait,
	R: ReportOffence<Reporter, Offender, O>,
	O: Offence<Offender>,
{
	fn report_offence(reporters: Vec<Reporter>, offence: O) -> Result<(), OffenceError> {
		// disallow any slashing from before the current bonding period.
		let offence_session = offence.session_index();
		let bonded_eras = BondedEras::get();

		if bonded_eras.first().filter(|(_, start)| offence_session >= *start).is_some() {
			R::report_offence(reporters, offence)
		} else {
			<Module<T>>::deposit_event(
				RawEvent::OldSlashingReportDiscarded(offence_session)
			);
			Ok(())
		}
	}

	fn is_known_offence(offenders: &[Offender], time_slot: &O::TimeSlot) -> bool {
		R::is_known_offence(offenders, time_slot)
	}
}

#[allow(deprecated)]
impl<T: Trait> frame_support::unsigned::ValidateUnsigned for Module<T> {
	type Call = Call<T>;
	fn validate_unsigned(source: TransactionSource, call: &Self::Call) -> TransactionValidity {
		if let Call::submit_election_solution_unsigned(
			_,
			_,
			score,
			era,
			_,
		) = call {
			use offchain_election::DEFAULT_LONGEVITY;

			// discard solution not coming from the local OCW.
			match source {
				TransactionSource::Local | TransactionSource::InBlock => { /* allowed */ }
				_ => {
					log!(debug, "rejecting unsigned transaction because it is not local/in-block.");
					return InvalidTransaction::Call.into();
				}
			}

			if let Err(error_with_post_info) = Self::pre_dispatch_checks(*score, *era) {
				let invalid = to_invalid(error_with_post_info);
				log!(
					debug,
					"validate unsigned pre dispatch checks failed due to error #{:?}.",
					invalid,
				);
				return invalid .into();
			}

			log!(debug, "validateUnsigned succeeded for a solution at era {}.", era);

			ValidTransaction::with_tag_prefix("StakingOffchain")
				// The higher the score[0], the better a solution is.
				.priority(T::UnsignedPriority::get().saturating_add(score[0].saturated_into()))
				// Defensive only. A single solution can exist in the pool per era. Each validator
				// will run OCW at most once per era, hence there should never exist more than one
				// transaction anyhow.
				.and_provides(era)
				// Note: this can be more accurate in the future. We do something like
				// `era_end_block - current_block` but that is not needed now as we eagerly run
				// offchain workers now and the above should be same as `T::ElectionLookahead`
				// without the need to query more storage in the validation phase. If we randomize
				// offchain worker, then we might re-consider this.
				.longevity(TryInto::<u64>::try_into(
						T::ElectionLookahead::get()).unwrap_or(DEFAULT_LONGEVITY)
				)
				// We don't propagate this. This can never the validated at a remote node.
				.propagate(false)
				.build()
		} else {
			InvalidTransaction::Call.into()
		}
	}

	fn pre_dispatch(call: &Self::Call) -> Result<(), TransactionValidityError> {
		if let Call::submit_election_solution_unsigned(
			_,
			_,
			score,
			era,
			_,
		) = call {
			// IMPORTANT NOTE: These checks are performed in the dispatch call itself, yet we need
			// to duplicate them here to prevent a block producer from putting a previously
			// validated, yet no longer valid solution on chain.
			// OPTIMISATION NOTE: we could skip this in the `submit_election_solution_unsigned`
			// since we already do it here. The signed version needs it though. Yer for now we keep
			// this duplicate check here so both signed and unsigned can use a singular
			// `check_and_replace_solution`.
			Self::pre_dispatch_checks(*score, *era)
				.map(|_| ())
				.map_err(to_invalid)
				.map_err(Into::into)
		} else {
			Err(InvalidTransaction::Call.into())
		}
	}
}

/// Check that list is sorted and has no duplicates.
fn is_sorted_and_unique(list: &[u32]) -> bool {
	list.windows(2).all(|w| w[0] < w[1])
}

/// convert a DispatchErrorWithPostInfo to a custom InvalidTransaction with the inner code being the
/// error number.
fn to_invalid(error_with_post_info: DispatchErrorWithPostInfo) -> InvalidTransaction {
	let error = error_with_post_info.error;
	let error_number = match error {
		DispatchError::Module { error, ..} => error,
		_ => 0,
	};
	InvalidTransaction::Custom(error_number)
}<|MERGE_RESOLUTION|>--- conflicted
+++ resolved
@@ -303,11 +303,7 @@
 };
 use pallet_session::historical;
 use sp_runtime::{
-<<<<<<< HEAD
 	Percent, Perbill, PerU16, PerThing, InnerOf, RuntimeDebug, DispatchError,
-=======
-	Percent, Perbill, PerU16, PerThing, RuntimeDebug, DispatchError,
->>>>>>> 60e3a693
 	curve::PiecewiseLinear,
 	traits::{
 		Convert, Zero, StaticLookup, CheckedSub, Saturating, SaturatedConversion,
