// Copyright 2017-2020 Parity Technologies (UK) Ltd.
// This file is part of Substrate.

// Substrate is free software: you can redistribute it and/or modify
// it under the terms of the GNU General Public License as published by
// the Free Software Foundation, either version 3 of the License, or
// (at your option) any later version.

// Substrate is distributed in the hope that it will be useful,
// but WITHOUT ANY WARRANTY; without even the implied warranty of
// MERCHANTABILITY or FITNESS FOR A PARTICULAR PURPOSE.  See the
// GNU General Public License for more details.

// You should have received a copy of the GNU General Public License
// along with Substrate.  If not, see <http://www.gnu.org/licenses/>.

//! # Balances Module
//!
//! The Balances module provides functionality for handling accounts and balances.
//!
//! - [`balances::Trait`](./trait.Trait.html)
//! - [`Call`](./enum.Call.html)
//! - [`Module`](./struct.Module.html)
//!
//! ## Overview
//!
//! The Balances module provides functions for:
//!
//! - Getting and setting free balances.
//! - Retrieving total, reserved and unreserved balances.
//! - Repatriating a reserved balance to a beneficiary account that exists.
//! - Transferring a balance between accounts (when not reserved).
//! - Slashing an account balance.
//! - Account creation and removal.
//! - Managing total issuance.
//! - Setting and managing locks.
//!
//! ### Terminology
//!
//! - **Existential Deposit:** The minimum balance required to create or keep an account open. This prevents
//! "dust accounts" from filling storage. When the free plus the reserved balance (i.e. the total balance)
//!   fall below this, then the account is said to be dead; and it loses its functionality as well as any
//!   prior history and all information on it is removed from the chain's state.
//!   No account should ever have a total balance that is strictly between 0 and the existential
//!   deposit (exclusive). If this ever happens, it indicates either a bug in this module or an
//!   erroneous raw mutation of storage.
//!
//! - **Total Issuance:** The total number of units in existence in a system.
//!
//! - **Reaping an account:** The act of removing an account by resetting its nonce. Happens after its
//! total balance has become zero (or, strictly speaking, less than the Existential Deposit).
//!
//! - **Free Balance:** The portion of a balance that is not reserved. The free balance is the only
//!   balance that matters for most operations.
//!
//! - **Reserved Balance:** Reserved balance still belongs to the account holder, but is suspended.
//!   Reserved balance can still be slashed, but only after all the free balance has been slashed.
//!
//! - **Imbalance:** A condition when some funds were credited or debited without equal and opposite accounting
//! (i.e. a difference between total issuance and account balances). Functions that result in an imbalance will
//! return an object of the `Imbalance` trait that can be managed within your runtime logic. (If an imbalance is
//! simply dropped, it should automatically maintain any book-keeping such as total issuance.)
//!
//! - **Lock:** A freeze on a specified amount of an account's free balance until a specified block number. Multiple
//! locks always operate over the same funds, so they "overlay" rather than "stack".
//!
//! ### Implementations
//!
//! The Balances module provides implementations for the following traits. If these traits provide the functionality
//! that you need, then you can avoid coupling with the Balances module.
//!
//! - [`Currency`](../frame_support/traits/trait.Currency.html): Functions for dealing with a
//! fungible assets system.
//! - [`ReservableCurrency`](../frame_support/traits/trait.ReservableCurrency.html):
//! Functions for dealing with assets that can be reserved from an account.
//! - [`LockableCurrency`](../frame_support/traits/trait.LockableCurrency.html): Functions for
//! dealing with accounts that allow liquidity restrictions.
//! - [`Imbalance`](../frame_support/traits/trait.Imbalance.html): Functions for handling
//! imbalances between total issuance in the system and account balances. Must be used when a function
//! creates new funds (e.g. a reward) or destroys some funds (e.g. a system fee).
//! - [`IsDeadAccount`](../frame_system/trait.IsDeadAccount.html): Determiner to say whether a
//! given account is unused.
//!
//! ## Interface
//!
//! ### Dispatchable Functions
//!
//! - `transfer` - Transfer some liquid free balance to another account.
//! - `set_balance` - Set the balances of a given account. The origin of this call must be root.
//!
//! ## Usage
//!
//! The following examples show how to use the Balances module in your custom module.
//!
//! ### Examples from the SRML
//!
//! The Contract module uses the `Currency` trait to handle gas payment, and its types inherit from `Currency`:
//!
//! ```
//! use frame_support::traits::Currency;
//! # pub trait Trait: frame_system::Trait {
//! # 	type Currency: Currency<Self::AccountId>;
//! # }
//!
//! pub type BalanceOf<T> = <<T as Trait>::Currency as Currency<<T as frame_system::Trait>::AccountId>>::Balance;
//! pub type NegativeImbalanceOf<T> = <<T as Trait>::Currency as Currency<<T as frame_system::Trait>::AccountId>>::NegativeImbalance;
//!
//! # fn main() {}
//! ```
//!
//! The Staking module uses the `LockableCurrency` trait to lock a stash account's funds:
//!
//! ```
//! use frame_support::traits::{WithdrawReasons, LockableCurrency};
//! use sp_runtime::traits::Bounded;
//! pub trait Trait: frame_system::Trait {
//! 	type Currency: LockableCurrency<Self::AccountId, Moment=Self::BlockNumber>;
//! }
//! # struct StakingLedger<T: Trait> {
//! # 	stash: <T as frame_system::Trait>::AccountId,
//! # 	total: <<T as Trait>::Currency as frame_support::traits::Currency<<T as frame_system::Trait>::AccountId>>::Balance,
//! # 	phantom: std::marker::PhantomData<T>,
//! # }
//! # const STAKING_ID: [u8; 8] = *b"staking ";
//!
//! fn update_ledger<T: Trait>(
//! 	controller: &T::AccountId,
//! 	ledger: &StakingLedger<T>
//! ) {
//! 	T::Currency::set_lock(
//! 		STAKING_ID,
//! 		&ledger.stash,
//! 		ledger.total,
//! 		WithdrawReasons::all()
//! 	);
//! 	// <Ledger<T>>::insert(controller, ledger); // Commented out as we don't have access to Staking's storage here.
//! }
//! # fn main() {}
//! ```
//!
//! ## Genesis config
//!
//! The Balances module depends on the [`GenesisConfig`](./struct.GenesisConfig.html).
//!
//! ## Assumptions
//!
//! * Total issued balanced of all accounts should be less than `Trait::Balance::max_value()`.

#![cfg_attr(not(feature = "std"), no_std)]

#[cfg(test)]
mod tests_local;
#[cfg(test)]
mod tests_composite;
#[cfg(test)]
#[macro_use]
mod tests;
<<<<<<< HEAD
=======
mod migration;
mod benchmarking;
>>>>>>> 2290645f

use sp_std::prelude::*;
use sp_std::{cmp, result, mem, fmt::Debug, ops::BitOr, convert::Infallible};
use codec::{Codec, Encode, Decode};
use frame_support::{
	StorageValue, Parameter, decl_event, decl_storage, decl_module, decl_error, ensure,
	weights::SimpleDispatchInfo, traits::{
		Currency, OnReapAccount, OnUnbalanced, TryDrop, StoredMap,
		WithdrawReason, WithdrawReasons, LockIdentifier, LockableCurrency, ExistenceRequirement,
		Imbalance, SignedImbalance, ReservableCurrency, Get, ExistenceRequirement::KeepAlive,
		ExistenceRequirement::AllowDeath, IsDeadAccount, BalanceStatus as Status
	}
};
use sp_runtime::{
	RuntimeDebug, DispatchResult, DispatchError,
	traits::{
		Zero, SimpleArithmetic, StaticLookup, Member, CheckedAdd, CheckedSub,
		MaybeSerializeDeserialize, Saturating, Bounded,
	},
};
use frame_system::{self as system, ensure_signed, ensure_root};
use frame_support::storage::migration::{
	get_storage_value, take_storage_value, put_storage_value, StorageIterator
};

pub use self::imbalances::{PositiveImbalance, NegativeImbalance};

pub trait Subtrait<I: Instance = DefaultInstance>: frame_system::Trait {
	/// The balance of an account.
	type Balance: Parameter + Member + SimpleArithmetic + Codec + Default + Copy +
		MaybeSerializeDeserialize + Debug;

	/// The minimum amount required to keep an account open.
	type ExistentialDeposit: Get<Self::Balance>;

	/// The means of storing the balances of an account.
	type AccountStore: StoredMap<Self::AccountId, AccountData<Self::Balance>>;
}

pub trait Trait<I: Instance = DefaultInstance>: frame_system::Trait {
	/// The balance of an account.
	type Balance: Parameter + Member + SimpleArithmetic + Codec + Default + Copy +
		MaybeSerializeDeserialize + Debug;

	/// Handler for the unbalanced reduction when removing a dust account.
	type DustRemoval: OnUnbalanced<NegativeImbalance<Self, I>>;

	/// The overarching event type.
	type Event: From<Event<Self, I>> + Into<<Self as frame_system::Trait>::Event>;

	/// The minimum amount required to keep an account open.
	type ExistentialDeposit: Get<Self::Balance>;

	/// The means of storing the balances of an account.
	type AccountStore: StoredMap<Self::AccountId, AccountData<Self::Balance>>;
}

impl<T: Trait<I>, I: Instance> Subtrait<I> for T {
	type Balance = T::Balance;
	type ExistentialDeposit = T::ExistentialDeposit;
	type AccountStore = T::AccountStore;
}

decl_event!(
	pub enum Event<T, I: Instance = DefaultInstance> where
		<T as frame_system::Trait>::AccountId,
		<T as Trait<I>>::Balance
	{
		/// An account was created with some free balance.
		Endowed(AccountId, Balance),
		/// An account was removed whose balance was non-zero but below ExistentialDeposit,
		/// resulting in an outright loss.
		DustLost(AccountId, Balance),
		/// Transfer succeeded (from, to, value).
		Transfer(AccountId, AccountId, Balance),
		/// A balance was set by root (who, free, reserved).
		BalanceSet(AccountId, Balance, Balance),
		/// Some amount was deposited (e.g. for transaction fees).
		Deposit(AccountId, Balance),
	}
);

decl_error! {
	pub enum Error for Module<T: Trait<I>, I: Instance> {
		/// Vesting balance too high to send value
		VestingBalance,
		/// Account liquidity restrictions prevent withdrawal
		LiquidityRestrictions,
		/// Got an overflow after adding
		Overflow,
		/// Balance too low to send value
		InsufficientBalance,
		/// Value too low to create account due to existential deposit
		ExistentialDeposit,
		/// Transfer/payment would kill account
		KeepAlive,
		/// A vesting schedule already exists for this account
		ExistingVestingSchedule,
		/// Beneficiary account must pre-exist
		DeadAccount,
	}
}

/// Simplified reasons for withdrawing balance.
#[derive(Encode, Decode, Clone, Copy, PartialEq, Eq, RuntimeDebug)]
pub enum Reasons {
	/// Paying system transaction fees.
	Fee = 0,
	/// Any reason other than paying system transaction fees.
	Misc = 1,
	/// Any reason at all.
	All = 2,
}

impl From<WithdrawReasons> for Reasons {
	fn from(r: WithdrawReasons) -> Reasons {
		if r == WithdrawReasons::from(WithdrawReason::TransactionPayment) {
			Reasons::Fee
		} else if r.contains(WithdrawReason::TransactionPayment) {
			Reasons::All
		} else {
			Reasons::Misc
		}
	}
}

impl BitOr for Reasons {
	type Output = Reasons;
	fn bitor(self, other: Reasons) -> Reasons {
		if self == other { return self }
		Reasons::All
	}
}

/// A single lock on a balance. There can be many of these on an account and they "overlap", so the
/// same balance is frozen by multiple locks.
#[derive(Encode, Decode, Clone, PartialEq, Eq, RuntimeDebug)]
pub struct BalanceLock<Balance> {
	/// An identifier for this lock. Only one lock may be in existence for each identifier.
	pub id: LockIdentifier,
	/// The amount which the free balance may not drop below when this lock is in effect.
	pub amount: Balance,
	/// If true, then the lock remains in effect even for payment of transaction fees.
	pub reasons: Reasons,
}

/// All balance information for an account.
#[derive(Encode, Decode, Clone, PartialEq, Eq, Default, RuntimeDebug)]
pub struct AccountData<Balance> {
	/// Non-reserved part of the balance. There may still be restrictions on this, but it is the
	/// total pool what may in principle be transferred, reserved and used for tipping.
	///
	/// This is the only balance that matters in terms of most operations on tokens. It
	/// alone is used to determine the balance when in the contract execution environment.
	pub free: Balance,
	/// Balance which is reserved and may not be used at all.
	///
	/// This can still get slashed, but gets slashed last of all.
	///
	/// This balance is a 'reserve' balance that other subsystems use in order to set aside tokens
	/// that are still 'owned' by the account holder, but which are suspendable.
	pub reserved: Balance,
	/// The amount that `free` may not drop below when withdrawing for *anything except transaction
	/// fee payment*.
	pub misc_frozen: Balance,
	/// The amount that `free` may not drop below when withdrawing specifically for transaction
	/// fee payment.
	pub fee_frozen: Balance,
}

impl<Balance: Saturating + Copy + Ord> AccountData<Balance> {
	/// How much this account's balance can be reduced for the given `reasons`.
	fn usable(&self, reasons: Reasons) -> Balance {
		self.free.saturating_sub(self.frozen(reasons))
	}
	/// The amount that this account's free balance may not be reduced beyond for the given
	/// `reasons`.
	fn frozen(&self, reasons: Reasons) -> Balance {
		match reasons {
			Reasons::All => self.misc_frozen.max(self.fee_frozen),
			Reasons::Misc => self.misc_frozen,
			Reasons::Fee => self.fee_frozen,
		}
	}
	/// The total balance in this account including any that is reserved and ignoring any frozen.
	fn total(&self) -> Balance {
		self.free.saturating_add(self.reserved)
	}
}

decl_storage! {
	trait Store for Module<T: Trait<I>, I: Instance=DefaultInstance> as Balances {
		/// The total units issued in the system.
		pub TotalIssuance get(fn total_issuance) build(|config: &GenesisConfig<T, I>| {
			config.balances.iter().fold(Zero::zero(), |acc: T::Balance, &(_, n)| acc + n)
		}): T::Balance;

		/// The balance of an account.
		///
		/// NOTE: THIS MAY NEVER BE IN EXISTENCE AND YET HAVE A `total().is_zero()`. If the total
		/// is ever zero, then the entry *MUST* be removed.
		///
		/// NOTE: This is only used in the case that this module is used to store balances.
		pub Account: map hasher(blake2_256) T::AccountId => AccountData<T::Balance>;

		/// Any liquidity locks on some account balances.
		/// NOTE: Should only be accessed when setting, changing and freeing a lock.
		pub Locks get(fn locks): map hasher(blake2_256) T::AccountId => Vec<BalanceLock<T::Balance>>;

		/// True if network has been upgraded to this version.
		///
		/// True for new networks.
		IsUpgraded build(|_: &GenesisConfig<T, I>| true): bool;
	}
	add_extra_genesis {
		config(balances): Vec<(T::AccountId, T::Balance)>;
		// ^^ begin, length, amount liquid at genesis
		build(|config: &GenesisConfig<T, I>| {
			assert!(
				<T as Trait<I>>::ExistentialDeposit::get() > Zero::zero(),
				"The existential deposit should be greater than zero."
			);
			for (_, balance) in &config.balances {
				assert!(
					*balance >= <T as Trait<I>>::ExistentialDeposit::get(),
					"the balance of any account should always be more than existential deposit.",
				)
			}
			for &(ref who, free) in config.balances.iter() {
				T::AccountStore::insert(who, AccountData { free, .. Default::default() });
			}
		});
	}
}

decl_module! {
	pub struct Module<T: Trait<I>, I: Instance = DefaultInstance> for enum Call where origin: T::Origin {
		type Error = Error<T, I>;

		/// The minimum amount required to keep an account open.
		const ExistentialDeposit: T::Balance = T::ExistentialDeposit::get();

		fn deposit_event() = default;

		/// Transfer some liquid free balance to another account.
		///
		/// `transfer` will set the `FreeBalance` of the sender and receiver.
		/// It will decrease the total issuance of the system by the `TransferFee`.
		/// If the sender's account is below the existential deposit as a result
		/// of the transfer, the account will be reaped.
		///
		/// The dispatch origin for this call must be `Signed` by the transactor.
		///
		/// # <weight>
		/// - Dependent on arguments but not critical, given proper implementations for
		///   input config types. See related functions below.
		/// - It contains a limited number of reads and writes internally and no complex computation.
		///
		/// Related functions:
		///
		///   - `ensure_can_withdraw` is always called internally but has a bounded complexity.
		///   - Transferring balances to accounts that did not exist before will cause
		///      `T::OnNewAccount::on_new_account` to be called.
		///   - Removing enough funds from an account will trigger `T::DustRemoval::on_unbalanced`.
		///   - `transfer_keep_alive` works the same way as `transfer`, but has an additional
		///     check that the transfer will not kill the origin account.
		///
		/// # </weight>
		#[weight = SimpleDispatchInfo::FixedNormal(1_000_000)]
		pub fn transfer(
			origin,
			dest: <T::Lookup as StaticLookup>::Source,
			#[compact] value: T::Balance
		) {
			let transactor = ensure_signed(origin)?;
			let dest = T::Lookup::lookup(dest)?;
			<Self as Currency<_>>::transfer(&transactor, &dest, value, ExistenceRequirement::AllowDeath)?;
		}

		/// Set the balances of a given account.
		///
		/// This will alter `FreeBalance` and `ReservedBalance` in storage. it will
		/// also decrease the total issuance of the system (`TotalIssuance`).
		/// If the new free or reserved balance is below the existential deposit,
		/// it will reset the account nonce (`frame_system::AccountNonce`).
		///
		/// The dispatch origin for this call is `root`.
		///
		/// # <weight>
		/// - Independent of the arguments.
		/// - Contains a limited number of reads and writes.
		/// # </weight>
		#[weight = SimpleDispatchInfo::FixedOperational(50_000)]
		fn set_balance(
			origin,
			who: <T::Lookup as StaticLookup>::Source,
			#[compact] new_free: T::Balance,
			#[compact] new_reserved: T::Balance
		) {
			ensure_root(origin)?;
			let who = T::Lookup::lookup(who)?;
			let existential_deposit = T::ExistentialDeposit::get();

			let wipeout = new_free + new_reserved < existential_deposit;
			let new_free = if wipeout { Zero::zero() } else { new_free };
			let new_reserved = if wipeout { Zero::zero() } else { new_reserved };

			let (free, reserved) = Self::mutate_account(&who, |account| {
				if new_free > account.free {
					mem::drop(PositiveImbalance::<T, I>::new(new_free - account.free));
				} else if new_free < account.free {
					mem::drop(NegativeImbalance::<T, I>::new(account.free - new_free));
				}

				if new_reserved > account.reserved {
					mem::drop(PositiveImbalance::<T, I>::new(new_reserved - account.reserved));
				} else if new_reserved < account.reserved {
					mem::drop(NegativeImbalance::<T, I>::new(account.reserved - new_reserved));
				}

				account.free = new_free;
				account.reserved = new_reserved;

				(account.free, account.reserved)
			});
			Self::deposit_event(RawEvent::BalanceSet(who, free, reserved));
		}

		/// Exactly as `transfer`, except the origin must be root and the source account may be
		/// specified.
		#[weight = SimpleDispatchInfo::FixedNormal(1_000_000)]
		pub fn force_transfer(
			origin,
			source: <T::Lookup as StaticLookup>::Source,
			dest: <T::Lookup as StaticLookup>::Source,
			#[compact] value: T::Balance
		) {
			ensure_root(origin)?;
			let source = T::Lookup::lookup(source)?;
			let dest = T::Lookup::lookup(dest)?;
			<Self as Currency<_>>::transfer(&source, &dest, value, ExistenceRequirement::AllowDeath)?;
		}

		/// Same as the [`transfer`] call, but with a check that the transfer will not kill the
		/// origin account.
		///
		/// 99% of the time you want [`transfer`] instead.
		///
		/// [`transfer`]: struct.Module.html#method.transfer
		#[weight = SimpleDispatchInfo::FixedNormal(1_000_000)]
		pub fn transfer_keep_alive(
			origin,
			dest: <T::Lookup as StaticLookup>::Source,
			#[compact] value: T::Balance
		) {
			let transactor = ensure_signed(origin)?;
			let dest = T::Lookup::lookup(dest)?;
			<Self as Currency<_>>::transfer(&transactor, &dest, value, KeepAlive)?;
		}

		fn on_initialize() {
			if !IsUpgraded::<I>::get() {
				IsUpgraded::<I>::put(true);
				Self::do_upgrade();
			}
		}
	}
}

#[derive(Decode)]
struct OldBalanceLock<Balance, BlockNumber> {
	id: LockIdentifier,
	amount: Balance,
	until: BlockNumber,
	reasons: WithdrawReasons,
}

impl<Balance, BlockNumber> OldBalanceLock<Balance, BlockNumber> {
	fn upgraded(self) -> (BalanceLock<Balance>, BlockNumber) {
		(BalanceLock {
			id: self.id,
			amount: self.amount,
			reasons: self.reasons.into(),
		}, self.until)
	}
}

impl<T: Trait<I>, I: Instance> Module<T, I> {
	// PRIVATE MUTABLES

	// Upgrade from the pre-#4649 balances/vesting into the new balances.
	pub fn do_upgrade() {
		sp_runtime::print("Upgrading account balances...");
		// First, migrate from old FreeBalance to new Account.
		// We also move all locks across since only accounts with FreeBalance values have locks.
		// FreeBalance: map T::AccountId => T::Balance
		for (hash, free) in StorageIterator::<T::Balance>::new(b"Balances", b"FreeBalance").drain() {
			let mut account = AccountData { free, ..Default::default() };
			// Locks: map T::AccountId => Vec<BalanceLock>
			let old_locks = get_storage_value::<Vec<OldBalanceLock<T::Balance, T::BlockNumber>>>(b"Balances", b"Locks", &hash);
			if let Some(locks) = old_locks {
				let locks = locks.into_iter()
					.map(|i| {
						let (result, expiry) = i.upgraded();
						if expiry != T::BlockNumber::max_value() {
							// Any `until`s that are not T::BlockNumber::max_value come from
							// democracy and need to be migrated over there.
							// Democracy: Locks get(locks): map T::AccountId => Option<T::BlockNumber>;
							put_storage_value(b"Democracy", b"Locks", &hash, expiry);
						}
						result
					})
					.collect::<Vec<_>>();
				for l in locks.iter() {
					if l.reasons == Reasons::All || l.reasons == Reasons::Misc {
						account.misc_frozen = account.misc_frozen.max(l.amount);
					}
					if l.reasons == Reasons::All || l.reasons == Reasons::Fee {
						account.fee_frozen = account.fee_frozen.max(l.amount);
					}
				}
				put_storage_value(b"Balances", b"Locks", &hash, locks);
			}
			put_storage_value(b"Balances", b"Account", &hash, account);
		}
		// Second, migrate old ReservedBalance into new Account.
		// ReservedBalance: map T::AccountId => T::Balance
		for (hash, reserved) in StorageIterator::<T::Balance>::new(b"Balances", b"ReservedBalance").drain() {
			let mut account = get_storage_value::<AccountData<T::Balance>>(b"Balances", b"Account", &hash).unwrap_or_default();
			account.reserved = reserved;
			put_storage_value(b"Balances", b"Account", &hash, account);
		}

		// Finally, migrate vesting and ensure locks are in place. We will be lazy and just lock
		// for the maximum amount (i.e. at genesis). Users will need to call "vest" to reduce the
		// lock to something sensible.
		// pub Vesting: map T::AccountId => Option<VestingSchedule>;
		for (hash, vesting) in StorageIterator::<(T::Balance, T::Balance, T::BlockNumber)>::new(b"Balances", b"Vesting").drain() {
			let mut account = get_storage_value::<AccountData<T::Balance>>(b"Balances", b"Account", &hash).unwrap_or_default();
			let mut locks = get_storage_value::<Vec<BalanceLock<T::Balance>>>(b"Balances", b"Locks", &hash).unwrap_or_default();
			locks.push(BalanceLock {
				id: *b"vesting ",
				amount: vesting.0.clone(),
				reasons: Reasons::Misc,
			});
			account.misc_frozen = account.misc_frozen.max(vesting.0.clone());
			put_storage_value(b"Vesting", b"Vesting", &hash, vesting);
			put_storage_value(b"Balances", b"Locks", &hash, locks);
			put_storage_value(b"Balances", b"Account", &hash, account);
		}

		for (hash, balances) in StorageIterator::<AccountData<T::Balance>>::new(b"Balances", b"Account").drain() {
			let nonce = take_storage_value::<T::Index>(b"System", b"AccountNonce", &hash).unwrap_or_default();
			put_storage_value(b"System", b"Account", &hash, (nonce, balances));
		}
	}

	/// Get the free balance of an account.
	pub fn free_balance(who: impl sp_std::borrow::Borrow<T::AccountId>) -> T::Balance {
		Self::account(who.borrow()).free
	}

	/// Get the balance of an account that can be used for transfers, reservations, or any other
	/// non-locking, non-transaction-fee activity. Will be at most `free_balance`.
	pub fn usable_balance(who: impl sp_std::borrow::Borrow<T::AccountId>) -> T::Balance {
		Self::account(who.borrow()).usable(Reasons::Misc)
	}

	/// Get the balance of an account that can be used for paying transaction fees (not tipping,
	/// or any other kind of fees, though). Will be at most `free_balance`.
	pub fn usable_balance_for_fees(who: impl sp_std::borrow::Borrow<T::AccountId>) -> T::Balance {
		Self::account(who.borrow()).usable(Reasons::Fee)
	}

	/// Get the reserved balance of an account.
	pub fn reserved_balance(who: impl sp_std::borrow::Borrow<T::AccountId>) -> T::Balance {
		Self::account(who.borrow()).reserved
	}

	/// Get both the free and reserved balances of an account.
	fn account(who: &T::AccountId) -> AccountData<T::Balance> {
		T::AccountStore::get(&who)
	}

	/// Places the `free` and `reserved` parts of `new` into `account`. Also does any steps needed
	/// after mutating an account. This includes DustRemoval unbalancing, in the case than the `new`
	/// account's total balance is non-zero but below ED.
	///
	/// Returns the final free balance, iff the account was previously of total balance zero, known
	/// as its "endowment".
	fn post_mutation(
		who: &T::AccountId,
		new: AccountData<T::Balance>,
	) -> Option<AccountData<T::Balance>> {
		let total = new.total();
		if total < T::ExistentialDeposit::get() {
			if !total.is_zero() {
				T::DustRemoval::on_unbalanced(NegativeImbalance::new(total));
				Self::deposit_event(RawEvent::DustLost(who.clone(), total));
			}
			None
		} else {
			Some(new)
		}
	}

	/// Mutate an account to some new value, or delete it entirely with `None`. Will enforce
	/// `ExistentialDeposit` law, annulling the account as needed.
	///
	/// NOTE: Doesn't do any preparatory work for creating a new account, so should only be used
	/// when it is known that the account already exists.
	///
	/// NOTE: LOW-LEVEL: This will not attempt to maintain total issuance. It is expected that
	/// the caller will do this.
	fn mutate_account<R>(
		who: &T::AccountId,
		f: impl FnOnce(&mut AccountData<T::Balance>) -> R
	) -> R {
		Self::try_mutate_account(who, |a| -> Result<R, Infallible> { Ok(f(a)) })
			.expect("Error is infallible; qed")
	}

	/// Mutate an account to some new value, or delete it entirely with `None`. Will enforce
	/// `ExistentialDeposit` law, annulling the account as needed. This will do nothing if the
	/// result of `f` is an `Err`.
	///
	/// NOTE: Doesn't do any preparatory work for creating a new account, so should only be used
	/// when it is known that the account already exists.
	///
	/// NOTE: LOW-LEVEL: This will not attempt to maintain total issuance. It is expected that
	/// the caller will do this.
	fn try_mutate_account<R, E>(
		who: &T::AccountId,
		f: impl FnOnce(&mut AccountData<T::Balance>) -> Result<R, E>
	) -> Result<R, E> {
		T::AccountStore::try_mutate_exists(who, |maybe_account| {
			let mut account = maybe_account.take().unwrap_or_default();
			let was_zero = account.total().is_zero();
			f(&mut account).map(move |result| {
				let maybe_endowed = if was_zero { Some(account.free) } else { None };
				*maybe_account = Self::post_mutation(who, account);
				(maybe_endowed, result)
			})
		}).map(|(maybe_endowed, result)| {
			if let Some(endowed) = maybe_endowed {
				Self::deposit_event(RawEvent::Endowed(who.clone(), endowed));
			}
			result
		})
	}

	/// Update the account entry for `who`, given the locks.
	fn update_locks(who: &T::AccountId, locks: &[BalanceLock<T::Balance>]) {
		Self::mutate_account(who, |b| {
			b.misc_frozen = Zero::zero();
			b.fee_frozen = Zero::zero();
			for l in locks.iter() {
				if l.reasons == Reasons::All || l.reasons == Reasons::Misc {
					b.misc_frozen = b.misc_frozen.max(l.amount);
				}
				if l.reasons == Reasons::All || l.reasons == Reasons::Fee {
					b.fee_frozen = b.fee_frozen.max(l.amount);
				}
			}
		});
		Locks::<T, I>::insert(who, locks);
	}
}

impl<T: Trait<I>, I: Instance> OnReapAccount<T::AccountId> for Module<T, I> {
	fn on_reap_account(who: &T::AccountId) {
		Locks::<T, I>::remove(who);
	}
}

// wrapping these imbalances in a private module is necessary to ensure absolute privacy
// of the inner member.
mod imbalances {
	use super::{
		result, Subtrait, DefaultInstance, Imbalance, Trait, Zero, Instance, Saturating,
		StorageValue, TryDrop,
	};
	use sp_std::mem;

	/// Opaque, move-only struct with private fields that serves as a token denoting that
	/// funds have been created without any equal and opposite accounting.
	#[must_use]
	pub struct PositiveImbalance<T: Subtrait<I>, I: Instance=DefaultInstance>(T::Balance);

	impl<T: Subtrait<I>, I: Instance> PositiveImbalance<T, I> {
		/// Create a new positive imbalance from a balance.
		pub fn new(amount: T::Balance) -> Self {
			PositiveImbalance(amount)
		}
	}

	/// Opaque, move-only struct with private fields that serves as a token denoting that
	/// funds have been destroyed without any equal and opposite accounting.
	#[must_use]
	pub struct NegativeImbalance<T: Subtrait<I>, I: Instance=DefaultInstance>(T::Balance);

	impl<T: Subtrait<I>, I: Instance> NegativeImbalance<T, I> {
		/// Create a new negative imbalance from a balance.
		pub fn new(amount: T::Balance) -> Self {
			NegativeImbalance(amount)
		}
	}

	impl<T: Trait<I>, I: Instance> TryDrop for PositiveImbalance<T, I> {
		fn try_drop(self) -> result::Result<(), Self> {
			self.drop_zero()
		}
	}

	impl<T: Trait<I>, I: Instance> Imbalance<T::Balance> for PositiveImbalance<T, I> {
		type Opposite = NegativeImbalance<T, I>;

		fn zero() -> Self {
			Self(Zero::zero())
		}
		fn drop_zero(self) -> result::Result<(), Self> {
			if self.0.is_zero() {
				Ok(())
			} else {
				Err(self)
			}
		}
		fn split(self, amount: T::Balance) -> (Self, Self) {
			let first = self.0.min(amount);
			let second = self.0 - first;

			mem::forget(self);
			(Self(first), Self(second))
		}
		fn merge(mut self, other: Self) -> Self {
			self.0 = self.0.saturating_add(other.0);
			mem::forget(other);

			self
		}
		fn subsume(&mut self, other: Self) {
			self.0 = self.0.saturating_add(other.0);
			mem::forget(other);
		}
		fn offset(self, other: Self::Opposite) -> result::Result<Self, Self::Opposite> {
			let (a, b) = (self.0, other.0);
			mem::forget((self, other));

			if a >= b {
				Ok(Self(a - b))
			} else {
				Err(NegativeImbalance::new(b - a))
			}
		}
		fn peek(&self) -> T::Balance {
			self.0.clone()
		}
	}

	impl<T: Trait<I>, I: Instance> TryDrop for NegativeImbalance<T, I> {
		fn try_drop(self) -> result::Result<(), Self> {
			self.drop_zero()
		}
	}

	impl<T: Trait<I>, I: Instance> Imbalance<T::Balance> for NegativeImbalance<T, I> {
		type Opposite = PositiveImbalance<T, I>;

		fn zero() -> Self {
			Self(Zero::zero())
		}
		fn drop_zero(self) -> result::Result<(), Self> {
			if self.0.is_zero() {
				Ok(())
			} else {
				Err(self)
			}
		}
		fn split(self, amount: T::Balance) -> (Self, Self) {
			let first = self.0.min(amount);
			let second = self.0 - first;

			mem::forget(self);
			(Self(first), Self(second))
		}
		fn merge(mut self, other: Self) -> Self {
			self.0 = self.0.saturating_add(other.0);
			mem::forget(other);

			self
		}
		fn subsume(&mut self, other: Self) {
			self.0 = self.0.saturating_add(other.0);
			mem::forget(other);
		}
		fn offset(self, other: Self::Opposite) -> result::Result<Self, Self::Opposite> {
			let (a, b) = (self.0, other.0);
			mem::forget((self, other));

			if a >= b {
				Ok(Self(a - b))
			} else {
				Err(PositiveImbalance::new(b - a))
			}
		}
		fn peek(&self) -> T::Balance {
			self.0.clone()
		}
	}

	impl<T: Subtrait<I>, I: Instance> Drop for PositiveImbalance<T, I> {
		/// Basic drop handler will just square up the total issuance.
		fn drop(&mut self) {
			<super::TotalIssuance<super::ElevatedTrait<T, I>, I>>::mutate(
				|v| *v = v.saturating_add(self.0)
			);
		}
	}

	impl<T: Subtrait<I>, I: Instance> Drop for NegativeImbalance<T, I> {
		/// Basic drop handler will just square up the total issuance.
		fn drop(&mut self) {
			<super::TotalIssuance<super::ElevatedTrait<T, I>, I>>::mutate(
				|v| *v = v.saturating_sub(self.0)
			);
		}
	}
}

// TODO: #2052
// Somewhat ugly hack in order to gain access to module's `increase_total_issuance_by`
// using only the Subtrait (which defines only the types that are not dependent
// on Positive/NegativeImbalance). Subtrait must be used otherwise we end up with a
// circular dependency with Trait having some types be dependent on PositiveImbalance<Trait>
// and PositiveImbalance itself depending back on Trait for its Drop impl (and thus
// its type declaration).
// This works as long as `increase_total_issuance_by` doesn't use the Imbalance
// types (basically for charging fees).
// This should eventually be refactored so that the type item that
// depends on the Imbalance type (DustRemoval) is placed in its own SRML module.
struct ElevatedTrait<T: Subtrait<I>, I: Instance>(T, I);
impl<T: Subtrait<I>, I: Instance> Clone for ElevatedTrait<T, I> {
	fn clone(&self) -> Self { unimplemented!() }
}
impl<T: Subtrait<I>, I: Instance> PartialEq for ElevatedTrait<T, I> {
	fn eq(&self, _: &Self) -> bool { unimplemented!() }
}
impl<T: Subtrait<I>, I: Instance> Eq for ElevatedTrait<T, I> {}
impl<T: Subtrait<I>, I: Instance> frame_system::Trait for ElevatedTrait<T, I> {
	type Origin = T::Origin;
	type Call = T::Call;
	type Index = T::Index;
	type BlockNumber = T::BlockNumber;
	type Hash = T::Hash;
	type Hashing = T::Hashing;
	type AccountId = T::AccountId;
	type Lookup = T::Lookup;
	type Header = T::Header;
	type Event = ();
	type BlockHashCount = T::BlockHashCount;
	type MaximumBlockWeight = T::MaximumBlockWeight;
	type MaximumBlockLength = T::MaximumBlockLength;
	type AvailableBlockRatio = T::AvailableBlockRatio;
	type Version = T::Version;
	type ModuleToIndex = T::ModuleToIndex;
	type OnNewAccount = T::OnNewAccount;
	type OnReapAccount = T::OnReapAccount;
	type AccountData = T::AccountData;
}
impl<T: Subtrait<I>, I: Instance> Trait<I> for ElevatedTrait<T, I> {
	type Balance = T::Balance;
	type Event = ();
	type DustRemoval = ();
	type ExistentialDeposit = T::ExistentialDeposit;
	type AccountStore = T::AccountStore;
}

impl<T: Trait<I>, I: Instance> Currency<T::AccountId> for Module<T, I> where
	T::Balance: MaybeSerializeDeserialize + Debug
{
	type Balance = T::Balance;
	type PositiveImbalance = PositiveImbalance<T, I>;
	type NegativeImbalance = NegativeImbalance<T, I>;

	fn total_balance(who: &T::AccountId) -> Self::Balance {
		Self::account(who).total()
	}

	// Check if `value` amount of free balance can be slashed from `who`.
	fn can_slash(who: &T::AccountId, value: Self::Balance) -> bool {
		if value.is_zero() { return true }
		Self::free_balance(who) >= value
	}

	fn total_issuance() -> Self::Balance {
		<TotalIssuance<T, I>>::get()
	}

	fn minimum_balance() -> Self::Balance {
		T::ExistentialDeposit::get()
	}

	// Burn funds from the total issuance, returning a positive imbalance for the amount burned.
	// Is a no-op if amount to be burned is zero.
	fn burn(mut amount: Self::Balance) -> Self::PositiveImbalance {
		if amount.is_zero() { return PositiveImbalance::zero() }
		<TotalIssuance<T, I>>::mutate(|issued| {
			*issued = issued.checked_sub(&amount).unwrap_or_else(|| {
				amount = *issued;
				Zero::zero()
			});
		});
		PositiveImbalance::new(amount)
	}

	// Create new funds into the total issuance, returning a negative imbalance
	// for the amount issued.
	// Is a no-op if amount to be issued it zero.
	fn issue(mut amount: Self::Balance) -> Self::NegativeImbalance {
		if amount.is_zero() { return NegativeImbalance::zero() }
		<TotalIssuance<T, I>>::mutate(|issued|
			*issued = issued.checked_add(&amount).unwrap_or_else(|| {
				amount = Self::Balance::max_value() - *issued;
				Self::Balance::max_value()
			})
		);
		NegativeImbalance::new(amount)
	}

	fn free_balance(who: &T::AccountId) -> Self::Balance {
		Self::account(who).free
	}

	// Ensure that an account can withdraw from their free balance given any existing withdrawal
	// restrictions like locks and vesting balance.
	// Is a no-op if amount to be withdrawn is zero.
	//
	// # <weight>
	// Despite iterating over a list of locks, they are limited by the number of
	// lock IDs, which means the number of runtime modules that intend to use and create locks.
	// # </weight>
	fn ensure_can_withdraw(
		who: &T::AccountId,
		amount: T::Balance,
		reasons: WithdrawReasons,
		new_balance: T::Balance,
	) -> DispatchResult {
		if amount.is_zero() { return Ok(()) }
		let min_balance = Self::account(who).frozen(reasons.into());
		ensure!(new_balance >= min_balance, Error::<T, I>::LiquidityRestrictions);
		Ok(())
	}

	// Transfer some free balance from `transactor` to `dest`, respecting existence requirements.
	// Is a no-op if value to be transferred is zero or the `transactor` is the same as `dest`.
	fn transfer(
		transactor: &T::AccountId,
		dest: &T::AccountId,
		value: Self::Balance,
		existence_requirement: ExistenceRequirement,
	) -> DispatchResult {
		if value.is_zero() || transactor == dest { return Ok(()) }

		Self::try_mutate_account(dest, |to_account| -> DispatchResult {
			Self::try_mutate_account(transactor, |from_account| -> DispatchResult {
				from_account.free = from_account.free.checked_sub(&value)
					.ok_or(Error::<T, I>::InsufficientBalance)?;

				// NOTE: total stake being stored in the same type means that this could never overflow
				// but better to be safe than sorry.
				to_account.free = to_account.free.checked_add(&value).ok_or(Error::<T, I>::Overflow)?;

				let ed = T::ExistentialDeposit::get();
				ensure!(to_account.total() >= ed, Error::<T, I>::ExistentialDeposit);

				Self::ensure_can_withdraw(
					transactor,
					value,
					WithdrawReason::Transfer.into(),
					from_account.free,
				)?;

				let allow_death = existence_requirement == ExistenceRequirement::AllowDeath;
				ensure!(allow_death || from_account.free >= ed, Error::<T, I>::KeepAlive);

				Ok(())
			})
		})?;

		// Emit transfer event.
		Self::deposit_event(RawEvent::Transfer(transactor.clone(), dest.clone(), value));

		Ok(())
	}

	/// Slash a target account `who`, returning the negative imbalance created and any left over
	/// amount that could not be slashed.
	///
	/// Is a no-op if `value` to be slashed is zero.
	///
	/// NOTE: `slash()` prefers free balance, but assumes that reserve balance can be drawn
	/// from in extreme circumstances. `can_slash()` should be used prior to `slash()` to avoid having
	/// to draw from reserved funds, however we err on the side of punishment if things are inconsistent
	/// or `can_slash` wasn't used appropriately.
	fn slash(
		who: &T::AccountId,
		value: Self::Balance
	) -> (Self::NegativeImbalance, Self::Balance) {
		if value.is_zero() { return (NegativeImbalance::zero(), Zero::zero()) }

		Self::mutate_account(who, |account| {
			let free_slash = cmp::min(account.free, value);
			account.free -= free_slash;

			let remaining_slash = value - free_slash;
			if !remaining_slash.is_zero() {
				let reserved_slash = cmp::min(account.reserved, remaining_slash);
				account.reserved -= reserved_slash;
				(NegativeImbalance::new(free_slash + reserved_slash), remaining_slash - reserved_slash)
			} else {
				(NegativeImbalance::new(value), Zero::zero())
			}
		})
	}

	/// Deposit some `value` into the free balance of an existing target account `who`.
	///
	/// Is a no-op if the `value` to be deposited is zero.
	fn deposit_into_existing(
		who: &T::AccountId,
		value: Self::Balance
	) -> Result<Self::PositiveImbalance, DispatchError> {
		if value.is_zero() { return Ok(PositiveImbalance::zero()) }

		Self::try_mutate_account(who, |account| -> Result<Self::PositiveImbalance, DispatchError> {
			ensure!(!account.total().is_zero(), Error::<T, I>::DeadAccount);
			account.free = account.free.checked_add(&value).ok_or(Error::<T, I>::Overflow)?;
			Ok(PositiveImbalance::new(value))
		})
	}

	/// Deposit some `value` into the free balance of `who`, possibly creating a new account.
	///
	/// This function is a no-op if:
	/// - the `value` to be deposited is zero; or
	/// - if the `value` to be deposited is less than the ED and the account does not yet exist; or
	/// - `value` is so large it would cause the balance of `who` to overflow.
	fn deposit_creating(
		who: &T::AccountId,
		value: Self::Balance,
	) -> Self::PositiveImbalance {
		if value.is_zero() { return Self::PositiveImbalance::zero() }

		Self::try_mutate_account(who, |account| -> Result<Self::PositiveImbalance, Self::PositiveImbalance> {
			// bail if not yet created and this operation wouldn't be enough to create it.
			let ed = T::ExistentialDeposit::get();
			ensure!(value >= ed || !account.total().is_zero(), Self::PositiveImbalance::zero());

			// defensive only: overflow should never happen, however in case it does, then this
			// operation is a no-op.
			account.free = account.free.checked_add(&value).ok_or(Self::PositiveImbalance::zero())?;

			Ok(PositiveImbalance::new(value))
		}).unwrap_or_else(|x| x)
	}

	/// Withdraw some free balance from an account, respecting existence requirements.
	///
	/// Is a no-op if value to be withdrawn is zero.
	fn withdraw(
		who: &T::AccountId,
		value: Self::Balance,
		reasons: WithdrawReasons,
		liveness: ExistenceRequirement,
	) -> result::Result<Self::NegativeImbalance, DispatchError> {
		if value.is_zero() { return Ok(NegativeImbalance::zero()); }

		Self::try_mutate_account(who, |account|
			-> Result<Self::NegativeImbalance, DispatchError>
		{
			let new_free_account = account.free.checked_sub(&value)
				.ok_or(Error::<T, I>::InsufficientBalance)?;

			// bail if we need to keep the account alive and this would kill it.
			let ed = T::ExistentialDeposit::get();
			let would_kill = new_free_account < ed && account.free >= ed;
			ensure!(liveness == AllowDeath || !would_kill, Error::<T, I>::KeepAlive);

			Self::ensure_can_withdraw(who, value, reasons, new_free_account)?;

			account.free = new_free_account;

			Ok(NegativeImbalance::new(value))
		})
	}

	/// Force the new free balance of a target account `who` to some new value `balance`.
	fn make_free_balance_be(who: &T::AccountId, value: Self::Balance)
		-> SignedImbalance<Self::Balance, Self::PositiveImbalance>
	{
		Self::try_mutate_account(who, |account|
			-> Result<SignedImbalance<Self::Balance, Self::PositiveImbalance>, ()>
		{
			let ed = T::ExistentialDeposit::get();
			// If we're attempting to set an existing account to less than ED, then
			// bypass the entire operation. It's a no-op if you follow it through, but
			// since this is an instance where we might account for a negative imbalance
			// (in the dust cleaner of set_account) before we account for its actual
			// equal and opposite cause (returned as an Imbalance), then in the
			// instance that there's no other accounts on the system at all, we might
			// underflow the issuance and our arithmetic will be off.
			ensure!(value >= ed || !account.free.is_zero(), ());

			let imbalance = if account.free <= value {
				SignedImbalance::Positive(PositiveImbalance::new(value - account.free))
			} else {
				SignedImbalance::Negative(NegativeImbalance::new(account.free - value))
			};
			account.free = value;
			Ok(imbalance)
		}).unwrap_or(SignedImbalance::Positive(Self::PositiveImbalance::zero()))
	}
}

impl<T: Trait<I>, I: Instance> ReservableCurrency<T::AccountId> for Module<T, I>  where
	T::Balance: MaybeSerializeDeserialize + Debug
{
	/// Check if `who` can reserve `value` from their free balance.
	///
	/// Always `true` if value to be reserved is zero.
	fn can_reserve(who: &T::AccountId, value: Self::Balance) -> bool {
		if value.is_zero() { return true }
		Self::account(who).free
			.checked_sub(&value)
			.map_or(false, |new_balance|
				Self::ensure_can_withdraw(who, value, WithdrawReason::Reserve.into(), new_balance).is_ok()
			)
	}

	fn reserved_balance(who: &T::AccountId) -> Self::Balance {
		Self::account(who).reserved
	}

	/// Move `value` from the free balance from `who` to their reserved balance.
	///
	/// Is a no-op if value to be reserved is zero.
	fn reserve(who: &T::AccountId, value: Self::Balance) -> DispatchResult {
		if value.is_zero() { return Ok(()) }

		Self::try_mutate_account(who, |account| -> DispatchResult {
			account.free = account.free.checked_sub(&value).ok_or(Error::<T, I>::InsufficientBalance)?;
			account.reserved = account.reserved.checked_add(&value).ok_or(Error::<T, I>::Overflow)?;
			Self::ensure_can_withdraw(who, value, WithdrawReason::Reserve.into(), account.free)
		})
	}

	/// Unreserve some funds, returning any amount that was unable to be unreserved.
	///
	/// Is a no-op if the value to be unreserved is zero.
	fn unreserve(who: &T::AccountId, value: Self::Balance) -> Self::Balance {
		if value.is_zero() { return Zero::zero() }

		Self::mutate_account(who, |account| {
			let actual = cmp::min(account.reserved, value);
			account.reserved -= actual;
			// defensive only: this can never fail since total issuance which is at least free+reserved
			// fits into the same datatype.
			account.free = account.free.saturating_add(actual);
			value - actual
		})
	}

	/// Slash from reserved balance, returning the negative imbalance created,
	/// and any amount that was unable to be slashed.
	///
	/// Is a no-op if the value to be slashed is zero.
	fn slash_reserved(
		who: &T::AccountId,
		value: Self::Balance
	) -> (Self::NegativeImbalance, Self::Balance) {
		if value.is_zero() { return (NegativeImbalance::zero(), Zero::zero()) }

		Self::mutate_account(who, |account| {
			// underflow should never happen, but it if does, there's nothing to be done here.
			let actual = cmp::min(account.reserved, value);
			account.reserved -= actual;
			(NegativeImbalance::new(actual), value - actual)
		})
	}

	/// Move the reserved balance of one account into the balance of another, according to `status`.
	///
	/// Is a no-op if the value to be moved is zero.
	fn repatriate_reserved(
		slashed: &T::AccountId,
		beneficiary: &T::AccountId,
		value: Self::Balance,
		status: Status,
	) -> Result<Self::Balance, DispatchError> {
		if value.is_zero() { return Ok (Zero::zero()) }

		if slashed == beneficiary {
			return Ok(Self::unreserve(slashed, value));
		}

		Self::try_mutate_account(beneficiary, |to_account| -> Result<Self::Balance, DispatchError> {
			ensure!(!to_account.total().is_zero(), Error::<T, I>::DeadAccount);
			Self::try_mutate_account(slashed, |from_account| -> Result<Self::Balance, DispatchError> {
				let actual = cmp::min(from_account.reserved, value);
				match status {
					Status::Free => to_account.free = to_account.free.checked_add(&actual).ok_or(Error::<T, I>::Overflow)?,
					Status::Reserved => to_account.reserved = to_account.reserved.checked_add(&actual).ok_or(Error::<T, I>::Overflow)?,
				}
				from_account.reserved -= actual;
				Ok(value - actual)
			})
		})
	}
}

impl<T: Trait<I>, I: Instance> LockableCurrency<T::AccountId> for Module<T, I>
where
	T::Balance: MaybeSerializeDeserialize + Debug
{
	type Moment = T::BlockNumber;

	// Set a lock on the balance of `who`.
	// Is a no-op if lock amount is zero or `reasons` `is_none()`.
	fn set_lock(
		id: LockIdentifier,
		who: &T::AccountId,
		amount: T::Balance,
		reasons: WithdrawReasons,
	) {
		if amount.is_zero() || reasons.is_none() { return }
		let mut new_lock = Some(BalanceLock { id, amount, reasons: reasons.into() });
		let mut locks = Self::locks(who).into_iter().filter_map(|l|
			if l.id == id {
				new_lock.take()
			} else {
				Some(l)
			}).collect::<Vec<_>>();
		if let Some(lock) = new_lock {
			locks.push(lock)
		}
		Self::update_locks(who, &locks[..]);
	}

	// Extend a lock on the balance of `who`.
	// Is a no-op if lock amount is zero or `reasons` `is_none()`.
	fn extend_lock(
		id: LockIdentifier,
		who: &T::AccountId,
		amount: T::Balance,
		reasons: WithdrawReasons,
	) {
		if amount.is_zero() || reasons.is_none() { return }
		let mut new_lock = Some(BalanceLock { id, amount, reasons: reasons.into() });
		let mut locks = Self::locks(who).into_iter().filter_map(|l|
			if l.id == id {
				new_lock.take().map(|nl| {
					BalanceLock {
						id: l.id,
						amount: l.amount.max(nl.amount),
						reasons: l.reasons | nl.reasons,
					}
				})
			} else {
				Some(l)
			}).collect::<Vec<_>>();
		if let Some(lock) = new_lock {
			locks.push(lock)
		}
		Self::update_locks(who, &locks[..]);
	}

	fn remove_lock(
		id: LockIdentifier,
		who: &T::AccountId,
	) {
		let mut locks = Self::locks(who);
		locks.retain(|l| l.id != id);
		Self::update_locks(who, &locks[..]);
	}
}

impl<T: Trait<I>, I: Instance> IsDeadAccount<T::AccountId> for Module<T, I> where
	T::Balance: MaybeSerializeDeserialize + Debug
{
	fn is_dead_account(who: &T::AccountId) -> bool {
		// this should always be exactly equivalent to `Self::account(who).total().is_zero()`
		!T::AccountStore::is_explicit(who)
	}
}<|MERGE_RESOLUTION|>--- conflicted
+++ resolved
@@ -155,11 +155,7 @@
 #[cfg(test)]
 #[macro_use]
 mod tests;
-<<<<<<< HEAD
-=======
-mod migration;
 mod benchmarking;
->>>>>>> 2290645f
 
 use sp_std::prelude::*;
 use sp_std::{cmp, result, mem, fmt::Debug, ops::BitOr, convert::Infallible};
