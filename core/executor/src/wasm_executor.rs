// Copyright 2017-2019 Parity Technologies (UK) Ltd.
// This file is part of Substrate.

// Substrate is free software: you can redistribute it and/or modify
// it under the terms of the GNU General Public License as published by
// the Free Software Foundation, either version 3 of the License, or
// (at your option) any later version.

// Substrate is distributed in the hope that it will be useful,
// but WITHOUT ANY WARRANTY; without even the implied warranty of
// MERCHANTABILITY or FITNESS FOR A PARTICULAR PURPOSE.  See the
// GNU General Public License for more details.

// You should have received a copy of the GNU General Public License
// along with Substrate.  If not, see <http://www.gnu.org/licenses/>.

//! Wasm interface module.
//!
//! This module defines and implements the wasm part of Substrate Host Interface and provides
//! an interface for calling into the wasm runtime.

use std::{convert::TryFrom, str, panic};
use tiny_keccak;
use secp256k1;

use wasmi::{
	Module, ModuleInstance, MemoryInstance, MemoryRef, TableRef, ImportsBuilder, ModuleRef,
	memory_units::Pages, RuntimeValue::{I32, I64, self},
};
use crate::error::{Error, Result};
use codec::{Encode, Decode};
use primitives::{
	blake2_128, blake2_256, twox_64, twox_128, twox_256, ed25519, sr25519, Pair, crypto::KeyTypeId,
	offchain, hexdisplay::HexDisplay, sandbox as sandbox_primitives, Blake2Hasher,
	traits::Externalities,
};
use trie::{TrieConfiguration, trie_types::Layout};
use crate::sandbox;
use crate::allocator;
use log::trace;
use wasm_interface::{
	FunctionContext, HostFunctions, Pointer, WordSize, Sandbox, MemoryId, PointerType,
	Result as WResult,
};

#[cfg(feature="wasm-extern-trace")]
macro_rules! debug_trace {
	( $( $x:tt )* ) => ( trace!( $( $x )* ) )
}

#[cfg(not(feature="wasm-extern-trace"))]
macro_rules! debug_trace {
	( $( $x:tt )* ) => ()
}

struct FunctionExecutor {
	sandbox_store: sandbox::Store,
	heap: allocator::FreeingBumpHeapAllocator,
	memory: MemoryRef,
	table: Option<TableRef>,
}

impl FunctionExecutor {
	fn new(m: MemoryRef, heap_base: u32, t: Option<TableRef>) -> Result<Self> {
		Ok(FunctionExecutor {
			sandbox_store: sandbox::Store::new(),
			heap: allocator::FreeingBumpHeapAllocator::new(m.clone(), heap_base),
			memory: m,
			table: t,
		})
	}
}

impl sandbox::SandboxCapabilities for FunctionExecutor {
	fn store(&self) -> &sandbox::Store {
		&self.sandbox_store
	}
	fn store_mut(&mut self) -> &mut sandbox::Store {
		&mut self.sandbox_store
	}
	fn allocate(&mut self, len: WordSize) -> Result<Pointer<u8>> {
		self.heap.allocate(len)
	}
	fn deallocate(&mut self, ptr: Pointer<u8>) -> Result<()> {
		self.heap.deallocate(ptr)
	}
	fn write_memory(&mut self, ptr: Pointer<u8>, data: &[u8]) -> Result<()> {
		self.memory.set(ptr.into(), data).map_err(Into::into)
	}
	fn read_memory(&self, ptr: Pointer<u8>, len: WordSize) -> Result<Vec<u8>> {
		self.memory.get(ptr.into(), len as usize).map_err(Into::into)
	}
}

impl FunctionContext for FunctionExecutor {
	fn read_memory_into(&self, address: Pointer<u8>, dest: &mut [u8]) -> WResult<()> {
		self.memory.get_into(address.into(), dest).map_err(|e| format!("{:?}", e))
	}

	fn write_memory(&mut self, address: Pointer<u8>, data: &[u8]) -> WResult<()> {
		self.memory.set(address.into(), data).map_err(|e| format!("{:?}", e))
	}

	fn allocate_memory(&mut self, size: WordSize) -> WResult<Pointer<u8>> {
		self.heap.allocate(size).map_err(|e| format!("{:?}", e))
	}

	fn deallocate_memory(&mut self, ptr: Pointer<u8>) -> WResult<()> {
		self.heap.deallocate(ptr).map_err(|e| format!("{:?}", e))
	}

	fn sandbox(&mut self) -> &mut dyn Sandbox {
		self
	}
}

impl Sandbox for FunctionExecutor {
	fn memory_get(
		&self,
		memory_id: MemoryId,
		offset: WordSize,
		buf_ptr: Pointer<u8>,
		buf_len: WordSize,
	) -> WResult<u32> {
		let sandboxed_memory = self.sandbox_store.memory(memory_id).map_err(|e| format!("{:?}", e))?;

		match MemoryInstance::transfer(
			&sandboxed_memory,
			offset as usize,
			&self.memory,
			buf_ptr.into(),
			buf_len as usize,
		) {
			Ok(()) => Ok(sandbox_primitives::ERR_OK),
			Err(_) => Ok(sandbox_primitives::ERR_OUT_OF_BOUNDS),
		}
	}

	fn memory_set(
		&mut self,
		memory_id: MemoryId,
		offset: WordSize,
		val_ptr: Pointer<u8>,
		val_len: WordSize,
	) -> WResult<u32> {
		let sandboxed_memory = self.sandbox_store.memory(memory_id).map_err(|e| format!("{:?}", e))?;

		match MemoryInstance::transfer(
			&self.memory,
			val_ptr.into(),
			&sandboxed_memory,
			offset as usize,
			val_len as usize,
		) {
			Ok(()) => Ok(sandbox_primitives::ERR_OK),
			Err(_) => Ok(sandbox_primitives::ERR_OUT_OF_BOUNDS),
		}
	}

	fn memory_teardown(&mut self, memory_id: MemoryId) -> WResult<()> {
		self.sandbox_store.memory_teardown(memory_id).map_err(|e| format!("{:?}", e))
	}

	fn memory_new(
		&mut self,
		initial: u32,
		maximum: u32,
	) -> WResult<MemoryId> {
		self.sandbox_store.new_memory(initial, maximum).map_err(|e| format!("{:?}", e))
	}

	fn invoke(
		&mut self,
		instance_id: u32,
		export_name: &str,
		args: &[u8],
		return_val: Pointer<u8>,
		return_val_len: WordSize,
		state: u32,
	) -> WResult<u32> {
		trace!(target: "sr-sandbox", "invoke, instance_idx={}", instance_id);

		// Deserialize arguments and convert them into wasmi types.
		let args = Vec::<sandbox_primitives::TypedValue>::decode(&mut &args[..])
			.map_err(|_| "Can't decode serialized arguments for the invocation")?
			.into_iter()
			.map(Into::into)
			.collect::<Vec<_>>();

		let instance = self.sandbox_store.instance(instance_id).map_err(|e| format!("{:?}", e))?;
		let result = instance.invoke(export_name, &args, self, state);

		match result {
			Ok(None) => Ok(sandbox_primitives::ERR_OK),
			Ok(Some(val)) => {
				// Serialize return value and write it back into the memory.
				sandbox_primitives::ReturnValue::Value(val.into()).using_encoded(|val| {
					if val.len() > return_val_len as usize {
						Err("Return value buffer is too small")?;
					}
					self.write_memory(return_val, val).map_err(|_| "Return value buffer is OOB")?;
					Ok(sandbox_primitives::ERR_OK)
				})
			}
			Err(_) => Ok(sandbox_primitives::ERR_EXECUTION),
		}
	}

	fn instance_teardown(&mut self, instance_id: u32) -> WResult<()> {
		self.sandbox_store.instance_teardown(instance_id).map_err(|e| format!("{:?}", e))
	}

	fn instance_new(
		&mut self,
		dispatch_thunk_id: u32,
		wasm: &[u8],
		raw_env_def: &[u8],
		state: u32,
	) -> WResult<u32> {
		// Extract a dispatch thunk from instance's table by the specified index.
		let dispatch_thunk = {
			let table = self.table.as_ref()
				.ok_or_else(|| "Runtime doesn't have a table; sandbox is unavailable")?;
			table.get(dispatch_thunk_id)
				.map_err(|_| "dispatch_thunk_idx is out of the table bounds")?
				.ok_or_else(|| "dispatch_thunk_idx points on an empty table entry")?
				.clone()
		};

		let instance_idx_or_err_code =
			match sandbox::instantiate(self, dispatch_thunk, wasm, raw_env_def, state) {
				Ok(instance_idx) => instance_idx,
				Err(sandbox::InstantiationError::StartTrapped) =>
					sandbox_primitives::ERR_EXECUTION,
				Err(_) => sandbox_primitives::ERR_MODULE,
			};

		Ok(instance_idx_or_err_code as u32)
	}
}

trait WritePrimitive<T: PointerType> {
	fn write_primitive(&mut self, ptr: Pointer<T>, t: T) -> WResult<()>;
}

impl WritePrimitive<u32> for &mut dyn FunctionContext {
	fn write_primitive(&mut self, ptr: Pointer<u32>, t: u32) -> WResult<()> {
		let r = t.to_le_bytes();
		self.write_memory(ptr.cast(), &r)
	}
}

trait ReadPrimitive<T: PointerType> {
	fn read_primitive(&self, offset: Pointer<T>) -> WResult<T>;
}

impl ReadPrimitive<u32> for &mut dyn FunctionContext {
	fn read_primitive(&self, ptr: Pointer<u32>) -> WResult<u32> {
		let mut r = [0u8; 4];
		self.read_memory_into(ptr.cast(), &mut r)?;
		Ok(u32::from_le_bytes(r))
	}
}

fn deadline_to_timestamp(deadline: u64) -> Option<offchain::Timestamp> {
	if deadline == 0 {
		None
	} else {
		Some(offchain::Timestamp::from_unix_millis(deadline))
	}
}

impl FunctionExecutor {
	fn resolver() -> &'static dyn wasmi::ModuleImportResolver {
		struct Resolver;
		impl wasmi::ModuleImportResolver for Resolver {
			fn resolve_func(&self, name: &str, signature: &wasmi::Signature)
				-> std::result::Result<wasmi::FuncRef, wasmi::Error>
			{
				let signature = wasm_interface::Signature::from(signature);

				if let Some((index, func)) = SubstrateExternals::functions().iter()
					.enumerate()
					.find(|f| name == f.1.name())
				{
					if signature == func.signature() {
						Ok(wasmi::FuncInstance::alloc_host(signature.into(), index))
					} else {
						Err(wasmi::Error::Instantiation(
							format!(
								"Invalid signature for function `{}` expected `{:?}`, got `{:?}`",
								func.name(),
								signature,
								func.signature(),
							)
						))
					}
				} else {
					Err(wasmi::Error::Instantiation(
						format!("Export {} not found", name),
					))
				}
			}
		}
		&Resolver
	}
}

impl wasmi::Externals for FunctionExecutor {
	fn invoke_index(&mut self, index: usize, args: wasmi::RuntimeArgs)
		-> std::result::Result<Option<wasmi::RuntimeValue>, wasmi::Trap>
	{
		let mut args = args.as_ref().iter().copied().map(Into::into);
		let function = SubstrateExternals::functions().get(index).ok_or_else(||
			Error::from(
				format!("Could not find host function with index: {}", index),
			)
		)?;

		function.execute(self, &mut args)
			.map_err(Error::FunctionExecution)
			.map_err(wasmi::Trap::from)
			.map(|v| v.map(Into::into))
	}
}
struct SubstrateExternals;

impl_wasm_host_interface! {
	impl SubstrateExternals where context {
		ext_malloc(size: WordSize) -> Pointer<u8> {
			let r = context.allocate_memory(size)?;
			debug_trace!(target: "sr-io", "malloc {} bytes at {}", size, r);
			Ok(r)
		}

		ext_free(addr: Pointer<u8>) {
			context.deallocate_memory(addr)?;
			debug_trace!(target: "sr-io", "free {}", addr);
			Ok(())
		}

		ext_sandbox_instantiate(
			dispatch_thunk_idx: u32,
			wasm_ptr: Pointer<u8>,
			wasm_len: WordSize,
			imports_ptr: Pointer<u8>,
			imports_len: WordSize,
			state: u32,
		) -> u32 {
			let wasm = context.read_memory(wasm_ptr, wasm_len)
				.map_err(|_| "OOB while ext_sandbox_instantiate: wasm")?;
			let raw_env_def = context.read_memory(imports_ptr, imports_len)
				.map_err(|_| "OOB while ext_sandbox_instantiate: imports")?;

			context.sandbox().instance_new(dispatch_thunk_idx, &wasm, &raw_env_def, state)
		}

		ext_sandbox_instance_teardown(instance_idx: u32) {
			context.sandbox().instance_teardown(instance_idx)
		}

		ext_sandbox_invoke(
			instance_idx: u32,
			export_ptr: Pointer<u8>,
			export_len: WordSize,
			args_ptr: Pointer<u8>,
			args_len: WordSize,
			return_val_ptr: Pointer<u8>,
			return_val_len: WordSize,
			state: u32,
		) -> u32 {
			let export = context.read_memory(export_ptr, export_len)
				.map_err(|_| "OOB while ext_sandbox_invoke: export")
				.and_then(|b|
					String::from_utf8(b)
						.map_err(|_| "Export name should be a valid utf-8 sequence")
				)?;

			// Deserialize arguments and convert them into wasmi types.
			let serialized_args = context.read_memory(args_ptr, args_len)
				.map_err(|_| "OOB while ext_sandbox_invoke: args")?;

			context.sandbox().invoke(
				instance_idx,
				&export,
				&serialized_args,
				return_val_ptr,
				return_val_len,
				state,
			)
		}

		ext_sandbox_memory_new(initial: WordSize, maximum: WordSize) -> u32 {
			context.sandbox().memory_new(initial, maximum)
		}

		ext_sandbox_memory_get(
			memory_idx: u32,
			offset: WordSize,
			buf_ptr: Pointer<u8>,
			buf_len: WordSize,
		) -> u32 {
			context.sandbox().memory_get(memory_idx, offset, buf_ptr, buf_len)
		}

		ext_sandbox_memory_set(
			memory_idx: u32,
			offset: WordSize,
			val_ptr: Pointer<u8>,
			val_len: WordSize,
		) -> u32 {
			context.sandbox().memory_set(memory_idx, offset, val_ptr, val_len)
		}

		ext_sandbox_memory_teardown(memory_idx: u32) {
			context.sandbox().memory_teardown(memory_idx)
		}

		ext_print_utf8(utf8_data: Pointer<u8>, utf8_len: WordSize) {
			if let Ok(utf8) = context.read_memory(utf8_data, utf8_len) {
				if let Ok(message) = String::from_utf8(utf8) {
					println!("{}", message);
				}
			}
			Ok(())
		}

		ext_print_hex(data: Pointer<u8>, len: WordSize) {
			if let Ok(hex) = context.read_memory(data, len) {
				println!("{}", HexDisplay::from(&hex));
			}
			Ok(())
		}

		ext_print_num(number: u64) {
			println!("{}", number);
			Ok(())
		}

		ext_set_storage(
			key_data: Pointer<u8>,
			key_len: WordSize,
			value_data: Pointer<u8>,
			value_len: WordSize,
		) {
			let key = context.read_memory(key_data, key_len)
				.map_err(|_| "Invalid attempt to determine key in ext_set_storage")?;
			let value = context.read_memory(value_data, value_len)
				.map_err(|_| "Invalid attempt to determine value in ext_set_storage")?;
			with_external_storage(move ||
				Ok(runtime_io::set_storage(&key, &value))
			)?;
			Ok(())
		}

		ext_set_child_storage(
			storage_key_data: Pointer<u8>,
			storage_key_len: WordSize,
			key_data: Pointer<u8>,
			key_len: WordSize,
			value_data: Pointer<u8>,
			value_len: WordSize,
		) {
			let storage_key = context.read_memory(storage_key_data, storage_key_len)
				.map_err(|_| "Invalid attempt to determine storage_key in ext_set_child_storage")?;
			let key = context.read_memory(key_data, key_len)
				.map_err(|_| "Invalid attempt to determine key in ext_set_child_storage")?;
			let value = context.read_memory(value_data, value_len)
				.map_err(|_| "Invalid attempt to determine value in ext_set_child_storage")?;

			with_external_storage(move ||
				Ok(runtime_io::set_child_storage(&storage_key, &key, &value))
			)?;
			Ok(())
		}

		ext_clear_child_storage(
			storage_key_data: Pointer<u8>,
			storage_key_len: WordSize,
			key_data: Pointer<u8>,
			key_len: WordSize,
		) {
			let storage_key = context.read_memory(storage_key_data, storage_key_len)
				.map_err(|_| "Invalid attempt to determine storage_key in ext_clear_child_storage")?;
			let key = context.read_memory(key_data, key_len)
				.map_err(|_| "Invalid attempt to determine key in ext_clear_child_storage")?;

			with_external_storage(move ||
				Ok(runtime_io::clear_child_storage(&storage_key, &key))
			)?;
			Ok(())
		}

		ext_clear_storage(key_data: Pointer<u8>, key_len: WordSize) {
			let key = context.read_memory(key_data, key_len)
				.map_err(|_| "Invalid attempt to determine key in ext_clear_storage")?;
			with_external_storage(move ||
				Ok(runtime_io::clear_storage(&key))
			)?;
			Ok(())
		}

		ext_exists_storage(key_data: Pointer<u8>, key_len: WordSize) -> u32 {
			let key = context.read_memory(key_data, key_len)
				.map_err(|_| "Invalid attempt to determine key in ext_exists_storage")?;
			with_external_storage(move ||
				Ok(if runtime_io::exists_storage(&key) { 1 } else { 0 })
			)
		}

		ext_exists_child_storage(
			storage_key_data: Pointer<u8>,
			storage_key_len: WordSize,
			key_data: Pointer<u8>,
			key_len: WordSize,
		) -> u32 {
			let storage_key = context.read_memory(storage_key_data, storage_key_len)
				.map_err(|_| "Invalid attempt to determine storage_key in ext_exists_child_storage")?;
			let key = context.read_memory(key_data, key_len)
				.map_err(|_| "Invalid attempt to determine key in ext_exists_child_storage")?;

			with_external_storage(move ||
				Ok(if runtime_io::exists_child_storage(&storage_key, &key) { 1 } else { 0 })
			)
		}

		ext_clear_prefix(prefix_data: Pointer<u8>, prefix_len: WordSize) {
			let prefix = context.read_memory(prefix_data, prefix_len)
				.map_err(|_| "Invalid attempt to determine prefix in ext_clear_prefix")?;
			with_external_storage(move ||
				Ok(runtime_io::clear_prefix(&prefix))
			)?;
			Ok(())
		}

		ext_clear_child_prefix(
			storage_key_data: Pointer<u8>,
			storage_key_len: WordSize,
			prefix_data: Pointer<u8>,
			prefix_len: WordSize,
		) {
			let storage_key = context.read_memory(storage_key_data, storage_key_len)
				.map_err(|_| "Invalid attempt to determine storage_key in ext_clear_child_prefix")?;
			let prefix = context.read_memory(prefix_data, prefix_len)
				.map_err(|_| "Invalid attempt to determine prefix in ext_clear_child_prefix")?;
			with_external_storage(move ||
				Ok(runtime_io::clear_child_prefix(&storage_key, &prefix))
			)?;

			Ok(())
		}

		ext_kill_child_storage(storage_key_data: Pointer<u8>, storage_key_len: WordSize) {
			let storage_key = context.read_memory(storage_key_data, storage_key_len)
				.map_err(|_| "Invalid attempt to determine storage_key in ext_kill_child_storage")?;
			with_external_storage(move ||
				Ok(runtime_io::kill_child_storage(&storage_key))
			)?;

			Ok(())
		}

		ext_get_allocated_storage(
			key_data: Pointer<u8>,
			key_len: WordSize,
			written_out: Pointer<u32>,
		) -> Pointer<u8> {
			let key = context.read_memory(key_data, key_len)
				.map_err(|_| "Invalid attempt to determine key in ext_get_allocated_storage")?;
			let maybe_value = with_external_storage(move ||
				Ok(runtime_io::storage(&key))
			)?;

			if let Some(value) = maybe_value {
				let offset = context.allocate_memory(value.len() as u32)?;
				context.write_memory(offset, &value)
					.map_err(|_| "Invalid attempt to set memory in ext_get_allocated_storage")?;
				context.write_primitive(written_out, value.len() as u32)
					.map_err(|_| "Invalid attempt to write written_out in ext_get_allocated_storage")?;
				Ok(offset)
			} else {
				context.write_primitive(written_out, u32::max_value())
					.map_err(|_| "Invalid attempt to write failed written_out in ext_get_allocated_storage")?;
				Ok(Pointer::null())
			}
		}

		ext_get_allocated_child_storage(
			storage_key_data: Pointer<u8>,
			storage_key_len: WordSize,
			key_data: Pointer<u8>,
			key_len: WordSize,
			written_out: Pointer<u32>,
		) -> Pointer<u8> {
			let storage_key = context.read_memory(storage_key_data, storage_key_len)
				.map_err(|_| "Invalid attempt to determine storage_key in ext_get_allocated_child_storage")?;
			let key = context.read_memory(key_data, key_len)
				.map_err(|_| "Invalid attempt to determine key in ext_get_allocated_child_storage")?;

			let maybe_value = with_external_storage(move ||
				Ok(runtime_io::child_storage(&storage_key, &key))
			)?;

			if let Some(value) = maybe_value {
				let offset = context.allocate_memory(value.len() as u32)?;
				context.write_memory(offset, &value)
					.map_err(|_| "Invalid attempt to set memory in ext_get_allocated_child_storage")?;
				context.write_primitive(written_out, value.len() as u32)
					.map_err(|_| "Invalid attempt to write written_out in ext_get_allocated_child_storage")?;
				Ok(offset)
			} else {
				context.write_primitive(written_out, u32::max_value())
					.map_err(|_| "Invalid attempt to write failed written_out in ext_get_allocated_child_storage")?;
				Ok(Pointer::null())
			}
		}

		ext_get_storage_into(
			key_data: Pointer<u8>,
			key_len: WordSize,
			value_data: Pointer<u8>,
			value_len: WordSize,
			value_offset: WordSize,
		) -> WordSize {
			let key = context.read_memory(key_data, key_len)
				.map_err(|_| "Invalid attempt to get key in ext_get_storage_into")?;
			let maybe_value = with_external_storage(move ||
				Ok(runtime_io::storage(&key))
			)?;

			if let Some(value) = maybe_value {
				let value = &value[value_offset as usize..];
				let written = std::cmp::min(value_len as usize, value.len());
				context.write_memory(value_data, &value[..written])
					.map_err(|_| "Invalid attempt to set value in ext_get_storage_into")?;
				Ok(value.len() as u32)
			} else {
				Ok(u32::max_value())
			}
		}

		ext_get_child_storage_into(
			storage_key_data: Pointer<u8>,
			storage_key_len: WordSize,
			key_data: Pointer<u8>,
			key_len: WordSize,
			value_data: Pointer<u8>,
			value_len: WordSize,
			value_offset: WordSize,
		) -> WordSize {
			let storage_key = context.read_memory(storage_key_data, storage_key_len)
				.map_err(|_| "Invalid attempt to determine storage_key in ext_get_child_storage_into")?;
			let key = context.read_memory(key_data, key_len)
				.map_err(|_| "Invalid attempt to get key in ext_get_child_storage_into")?;

			let maybe_value = with_external_storage(move ||
				Ok(runtime_io::child_storage(&storage_key, &key))
			)?;

			if let Some(value) = maybe_value {
				let value = &value[value_offset as usize..];
				let written = std::cmp::min(value_len as usize, value.len());
				context.write_memory(value_data, &value[..written])
					.map_err(|_| "Invalid attempt to set value in ext_get_child_storage_into")?;
				Ok(value.len() as u32)
			} else {
				Ok(u32::max_value())
			}
		}

		ext_storage_root(result: Pointer<u8>) {
			let r = with_external_storage(move ||
				Ok(runtime_io::storage_root())
			)?;
			context.write_memory(result, r.as_ref())
				.map_err(|_| "Invalid attempt to set memory in ext_storage_root")?;
			Ok(())
		}

		ext_child_storage_root(
			storage_key_data: Pointer<u8>,
			storage_key_len: WordSize,
			written_out: Pointer<u32>,
		) -> Pointer<u8> {
			let storage_key = context.read_memory(storage_key_data, storage_key_len)
				.map_err(|_| "Invalid attempt to determine storage_key in ext_child_storage_root")?;
			let value = with_external_storage(move ||
				Ok(runtime_io::child_storage_root(&storage_key))
			)?;

			let offset = context.allocate_memory(value.len() as u32)?;
			context.write_memory(offset, &value)
				.map_err(|_| "Invalid attempt to set memory in ext_child_storage_root")?;
			context.write_primitive(written_out, value.len() as u32)
				.map_err(|_| "Invalid attempt to write written_out in ext_child_storage_root")?;
			Ok(offset)
		}

		ext_storage_changes_root(
			parent_hash_data: Pointer<u8>,
			_len: WordSize,
			result: Pointer<u8>,
		) -> u32 {
			let mut parent_hash = [0u8; 32];
			context.read_memory_into(parent_hash_data, &mut parent_hash[..])
				.map_err(|_| "Invalid attempt to get parent_hash in ext_storage_changes_root")?;
			let r = with_external_storage(move ||
				Ok(runtime_io::storage_changes_root(parent_hash))
			)?;

			if let Some(r) = r {
				context.write_memory(result, &r[..])
					.map_err(|_| "Invalid attempt to set memory in ext_storage_changes_root")?;
				Ok(1)
			} else {
				Ok(0)
			}
		}

		ext_blake2_256_enumerated_trie_root(
			values_data: Pointer<u8>,
			lens_data: Pointer<u32>,
			lens_len: WordSize,
			result: Pointer<u8>,
		) {
			let values = (0..lens_len)
				.map(|i| context.read_primitive(lens_data.offset(i).ok_or("Pointer overflow")?))
				.collect::<std::result::Result<Vec<u32>, _>>()?
				.into_iter()
				.scan(0u32, |acc, v| { let o = *acc; *acc += v; Some((o, v)) })
				.map(|(offset, len)|
					context.read_memory(values_data.offset(offset).ok_or("Pointer overflow")?, len)
						.map_err(|_|
							"Invalid attempt to get memory in ext_blake2_256_enumerated_trie_root"
						)
				)
				.collect::<std::result::Result<Vec<_>, _>>()?;
			let r = Layout::<Blake2Hasher>::ordered_trie_root(values.into_iter());
			context.write_memory(result, &r[..])
				.map_err(|_| "Invalid attempt to set memory in ext_blake2_256_enumerated_trie_root")?;
			Ok(())
		}

		ext_chain_id() -> u64 {
			Ok(runtime_io::chain_id())
		}

		ext_twox_64(data: Pointer<u8>, len: WordSize, out: Pointer<u8>) {
			let result: [u8; 8] = if len == 0 {
				let hashed = twox_64(&[0u8; 0]);
				hashed
			} else {
				let key = context.read_memory(data, len)
					.map_err(|_| "Invalid attempt to get key in ext_twox_64")?;
				let hashed_key = twox_64(&key);
				hashed_key
			};

			context.write_memory(out, &result)
				.map_err(|_| "Invalid attempt to set result in ext_twox_64")?;
			Ok(())
		}

		ext_twox_128(data: Pointer<u8>, len: WordSize, out: Pointer<u8>) {
			let result: [u8; 16] = if len == 0 {
				let hashed = twox_128(&[0u8; 0]);
				hashed
			} else {
				let key = context.read_memory(data, len)
					.map_err(|_| "Invalid attempt to get key in ext_twox_128")?;
				let hashed_key = twox_128(&key);
				hashed_key
			};

			context.write_memory(out, &result)
				.map_err(|_| "Invalid attempt to set result in ext_twox_128")?;
			Ok(())
		}

		ext_twox_256(data: Pointer<u8>, len: WordSize, out: Pointer<u8>) {
			let result: [u8; 32] = if len == 0 {
				twox_256(&[0u8; 0])
			} else {
				let mem = context.read_memory(data, len)
					.map_err(|_| "Invalid attempt to get data in ext_twox_256")?;
				twox_256(&mem)
			};
			context.write_memory(out, &result)
				.map_err(|_| "Invalid attempt to set result in ext_twox_256")?;
			Ok(())
		}

		ext_blake2_128(data: Pointer<u8>, len: WordSize, out: Pointer<u8>) {
			let result: [u8; 16] = if len == 0 {
				let hashed = blake2_128(&[0u8; 0]);
				hashed
			} else {
				let key = context.read_memory(data, len)
					.map_err(|_| "Invalid attempt to get key in ext_blake2_128")?;
				let hashed_key = blake2_128(&key);
				hashed_key
			};

			context.write_memory(out, &result)
				.map_err(|_| "Invalid attempt to set result in ext_blake2_128")?;
			Ok(())
		}

		ext_blake2_256(data: Pointer<u8>, len: WordSize, out: Pointer<u8>) {
			let result: [u8; 32] = if len == 0 {
				blake2_256(&[0u8; 0])
			} else {
				let mem = context.read_memory(data, len)
					.map_err(|_| "Invalid attempt to get data in ext_blake2_256")?;
				blake2_256(&mem)
			};
			context.write_memory(out, &result)
				.map_err(|_| "Invalid attempt to set result in ext_blake2_256")?;
			Ok(())
		}

		ext_keccak_256(data: Pointer<u8>, len: WordSize, out: Pointer<u8>) {
			let result: [u8; 32] = if len == 0 {
				tiny_keccak::keccak256(&[0u8; 0])
			} else {
				let mem = context.read_memory(data, len)
					.map_err(|_| "Invalid attempt to get data in ext_keccak_256")?;
				tiny_keccak::keccak256(&mem)
			};
			context.write_memory(out, &result)
				.map_err(|_| "Invalid attempt to set result in ext_keccak_256")?;
			Ok(())
		}

		ext_ed25519_public_keys(id_data: Pointer<u8>, result_len: Pointer<u32>) -> Pointer<u8> {
			let mut id = [0u8; 4];
			context.read_memory_into(id_data, &mut id[..])
				.map_err(|_| "Invalid attempt to get id in ext_ed25519_public_keys")?;
			let key_type = KeyTypeId(id);

			let keys = runtime_io::ed25519_public_keys(key_type).encode();

			let len = keys.len() as u32;
			let offset = context.allocate_memory(len)?;

			context.write_memory(offset, keys.as_ref())
				.map_err(|_| "Invalid attempt to set memory in ext_ed25519_public_keys")?;
			context.write_primitive(result_len, len)
				.map_err(|_| "Invalid attempt to write result_len in ext_ed25519_public_keys")?;

			Ok(offset)
		}

		ext_ed25519_verify(
			msg_data: Pointer<u8>,
			msg_len: WordSize,
			sig_data: Pointer<u8>,
			pubkey_data: Pointer<u8>,
		) -> u32 {
			let mut sig = [0u8; 64];
			context.read_memory_into(sig_data, &mut sig[..])
				.map_err(|_| "Invalid attempt to get signature in ext_ed25519_verify")?;
			let mut pubkey = [0u8; 32];
			context.read_memory_into(pubkey_data, &mut pubkey[..])
				.map_err(|_| "Invalid attempt to get pubkey in ext_ed25519_verify")?;
			let msg = context.read_memory(msg_data, msg_len)
				.map_err(|_| "Invalid attempt to get message in ext_ed25519_verify")?;

			Ok(if ed25519::Pair::verify_weak(&sig, &msg, &pubkey) {
				0
			} else {
				1
			})
		}

		ext_ed25519_generate(
			id_data: Pointer<u8>,
			seed: Pointer<u8>,
			seed_len: WordSize,
			out: Pointer<u8>,
		) {
			let mut id = [0u8; 4];
			context.read_memory_into(id_data, &mut id[..])
				.map_err(|_| "Invalid attempt to get id in ext_ed25519_generate")?;
			let key_type = KeyTypeId(id);

			let seed = if seed_len == 0 {
				None
			} else {
				Some(
					context.read_memory(seed, seed_len)
						.map_err(|_| "Invalid attempt to get seed in ext_ed25519_generate")?
				)
			};

			let seed = seed.as_ref()
				.map(|seed|
					std::str::from_utf8(&seed)
						.map_err(|_| "Seed not a valid utf8 string in ext_sr25119_generate")
				).transpose()?;

			let pubkey = runtime_io::ed25519_generate(key_type, seed);

			context.write_memory(out, pubkey.as_ref())
				.map_err(|_| "Invalid attempt to set out in ext_ed25519_generate".into())
		}

		ext_ed25519_sign(
			id_data: Pointer<u8>,
			pubkey_data: Pointer<u8>,
			msg_data: Pointer<u8>,
			msg_len: WordSize,
			out: Pointer<u8>,
		) -> u32 {
			let mut id = [0u8; 4];
			context.read_memory_into(id_data, &mut id[..])
				.map_err(|_| "Invalid attempt to get id in ext_ed25519_sign")?;
			let key_type = KeyTypeId(id);

			let mut pubkey = [0u8; 32];
			context.read_memory_into(pubkey_data, &mut pubkey[..])
				.map_err(|_| "Invalid attempt to get pubkey in ext_ed25519_sign")?;

			let msg = context.read_memory(msg_data, msg_len)
				.map_err(|_| "Invalid attempt to get message in ext_ed25519_sign")?;

			let pub_key = ed25519::Public::try_from(pubkey.as_ref())
				.map_err(|_| "Invalid `ed25519` public key")?;

			let signature = runtime_io::ed25519_sign(key_type, &pub_key, &msg);

			match signature {
				Some(signature) => {
					context.write_memory(out, signature.as_ref())
						.map_err(|_| "Invalid attempt to set out in ext_ed25519_sign")?;
					Ok(0)
				},
				None => Ok(1),
			}
		}

		ext_sr25519_public_keys(id_data: Pointer<u8>, result_len: Pointer<u32>) -> Pointer<u8> {
			let mut id = [0u8; 4];
			context.read_memory_into(id_data, &mut id[..])
				.map_err(|_| "Invalid attempt to get id in ext_sr25519_public_keys")?;
			let key_type = KeyTypeId(id);

			let keys = runtime_io::sr25519_public_keys(key_type).encode();

			let len = keys.len() as u32;
			let offset = context.allocate_memory(len)?;

			context.write_memory(offset, keys.as_ref())
				.map_err(|_| "Invalid attempt to set memory in ext_sr25519_public_keys")?;
			context.write_primitive(result_len, len)
				.map_err(|_| "Invalid attempt to write result_len in ext_sr25519_public_keys")?;

			Ok(offset)
		}

		ext_sr25519_verify(
			msg_data: Pointer<u8>,
			msg_len: WordSize,
			sig_data: Pointer<u8>,
			pubkey_data: Pointer<u8>,
		) -> u32 {
			let mut sig = [0u8; 64];
			context.read_memory_into(sig_data, &mut sig[..])
				.map_err(|_| "Invalid attempt to get signature in ext_sr25519_verify")?;
			let mut pubkey = [0u8; 32];
			context.read_memory_into(pubkey_data, &mut pubkey[..])
				.map_err(|_| "Invalid attempt to get pubkey in ext_sr25519_verify")?;
			let msg = context.read_memory(msg_data, msg_len)
				.map_err(|_| "Invalid attempt to get message in ext_sr25519_verify")?;

			Ok(if sr25519::Pair::verify_weak(&sig, &msg, &pubkey) {
				0
			} else {
				1
			})
		}

		ext_sr25519_generate(
			id_data: Pointer<u8>,
			seed: Pointer<u8>,
			seed_len: WordSize,
			out: Pointer<u8>,
		) {
			let mut id = [0u8; 4];
			context.read_memory_into(id_data, &mut id[..])
				.map_err(|_| "Invalid attempt to get id in ext_sr25519_generate")?;
			let key_type = KeyTypeId(id);
			let seed = if seed_len == 0 {
				None
			} else {
				Some(
					context.read_memory(seed, seed_len)
						.map_err(|_| "Invalid attempt to get seed in ext_sr25519_generate")?
				)
			};

			let seed = seed.as_ref()
				.map(|seed|
					std::str::from_utf8(&seed)
						.map_err(|_| "Seed not a valid utf8 string in ext_sr25119_generate")
				)
				.transpose()?;

			let pubkey = runtime_io::sr25519_generate(key_type, seed);

			context.write_memory(out, pubkey.as_ref())
				.map_err(|_| "Invalid attempt to set out in ext_sr25519_generate".into())
		}

		ext_sr25519_sign(
			id_data: Pointer<u8>,
			pubkey_data: Pointer<u8>,
			msg_data: Pointer<u8>,
			msg_len: WordSize,
			out: Pointer<u8>,
		) -> u32 {
			let mut id = [0u8; 4];
			context.read_memory_into(id_data, &mut id[..])
				.map_err(|_| "Invalid attempt to get id in ext_sr25519_sign")?;
			let key_type = KeyTypeId(id);

			let mut pubkey = [0u8; 32];
			context.read_memory_into(pubkey_data, &mut pubkey[..])
				.map_err(|_| "Invalid attempt to get pubkey in ext_sr25519_sign")?;

			let msg = context.read_memory(msg_data, msg_len)
				.map_err(|_| "Invalid attempt to get message in ext_sr25519_sign")?;

			let pub_key = sr25519::Public::try_from(pubkey.as_ref())
				.map_err(|_| "Invalid `sr25519` public key")?;

			let signature = runtime_io::sr25519_sign(key_type, &pub_key, &msg);

			match signature {
				Some(signature) => {
					context.write_memory(out, signature.as_ref())
						.map_err(|_| "Invalid attempt to set out in ext_sr25519_sign")?;
					Ok(0)
				},
				None => Ok(1),
			}
		}

		ext_secp256k1_ecdsa_recover(
			msg_data: Pointer<u8>,
			sig_data: Pointer<u8>,
			pubkey_data: Pointer<u8>,
		) -> u32 {
			let mut sig = [0u8; 65];
			context.read_memory_into(sig_data, &mut sig[..])
				.map_err(|_| "Invalid attempt to get signature in ext_secp256k1_ecdsa_recover")?;
			let rs = match secp256k1::Signature::parse_slice(&sig[0..64]) {
				Ok(rs) => rs,
				_ => return Ok(1),
			};

			let recovery_id = if sig[64] > 26 { sig[64] - 27 } else { sig[64] } as u8;
			let v = match secp256k1::RecoveryId::parse(recovery_id) {
				Ok(v) => v,
				_ => return Ok(2),
			};

			let mut msg = [0u8; 32];
			context.read_memory_into(msg_data, &mut msg[..])
				.map_err(|_| "Invalid attempt to get message in ext_secp256k1_ecdsa_recover")?;

			let pubkey = match secp256k1::recover(&secp256k1::Message::parse(&msg), &rs, &v) {
				Ok(pk) => pk,
				_ => return Ok(3),
			};

			context.write_memory(pubkey_data, &pubkey.serialize()[1..65])
				.map_err(|_| "Invalid attempt to set pubkey in ext_secp256k1_ecdsa_recover")?;

			Ok(0)
		}

		ext_is_validator() -> u32 {
			if runtime_io::is_validator() { Ok(1) } else { Ok(0) }
		}

		ext_submit_transaction(msg_data: Pointer<u8>, len: WordSize) -> u32 {
			let extrinsic = context.read_memory(msg_data, len)
				.map_err(|_| "OOB while ext_submit_transaction: wasm")?;

			let res = runtime_io::submit_transaction(extrinsic);

			Ok(if res.is_ok() { 0 } else { 1 })
		}

		ext_network_state(written_out: Pointer<u32>) -> Pointer<u8> {
			let res = runtime_io::network_state();

			let encoded = res.encode();
			let len = encoded.len() as u32;
			let offset = context.allocate_memory(len)?;
			context.write_memory(offset, &encoded)
				.map_err(|_| "Invalid attempt to set memory in ext_network_state")?;

			context.write_primitive(written_out, len)
				.map_err(|_| "Invalid attempt to write written_out in ext_network_state")?;

			Ok(offset)
		}

		ext_timestamp() -> u64 {
			Ok(runtime_io::timestamp().unix_millis())
		}

		ext_sleep_until(deadline: u64) {
			runtime_io::sleep_until(offchain::Timestamp::from_unix_millis(deadline));
			Ok(())
		}

		ext_random_seed(seed_data: Pointer<u8>) {
			// NOTE the runtime as assumptions about seed size.
			let seed = runtime_io::random_seed();

			context.write_memory(seed_data, &seed)
				.map_err(|_| "Invalid attempt to set value in ext_random_seed")?;
			Ok(())
		}

		ext_local_storage_set(
			kind: u32,
			key: Pointer<u8>,
			key_len: WordSize,
			value: Pointer<u8>,
			value_len: WordSize,
		) {
			let kind = offchain::StorageKind::try_from(kind)
					.map_err(|_| "storage kind OOB while ext_local_storage_set: wasm")?;
			let key = context.read_memory(key, key_len)
				.map_err(|_| "OOB while ext_local_storage_set: wasm")?;
			let value = context.read_memory(value, value_len)
				.map_err(|_| "OOB while ext_local_storage_set: wasm")?;

			runtime_io::local_storage_set(kind, &key, &value);

			Ok(())
		}

		ext_local_storage_get(
			kind: u32,
			key: Pointer<u8>,
			key_len: WordSize,
			value_len: Pointer<u32>,
		) -> Pointer<u8> {
			let kind = offchain::StorageKind::try_from(kind)
					.map_err(|_| "storage kind OOB while ext_local_storage_get: wasm")?;
			let key = context.read_memory(key, key_len)
				.map_err(|_| "OOB while ext_local_storage_get: wasm")?;

			let maybe_value = runtime_io::local_storage_get(kind, &key);

			let (offset, len) = if let Some(value) = maybe_value {
				let offset = context.allocate_memory(value.len() as u32)?;
				context.write_memory(offset, &value)
					.map_err(|_| "Invalid attempt to set memory in ext_local_storage_get")?;
				(offset, value.len() as u32)
			} else {
				(Pointer::null(), u32::max_value())
			};

			context.write_primitive(value_len, len)
				.map_err(|_| "Invalid attempt to write value_len in ext_local_storage_get")?;

			Ok(offset)
		}

		ext_local_storage_compare_and_set(
			kind: u32,
			key: Pointer<u8>,
			key_len: WordSize,
			old_value: Pointer<u8>,
			old_value_len: WordSize,
			new_value: Pointer<u8>,
			new_value_len: WordSize,
		) -> u32 {
			let kind = offchain::StorageKind::try_from(kind)
					.map_err(|_| "storage kind OOB while ext_local_storage_compare_and_set: wasm")?;
			let key = context.read_memory(key, key_len)
				.map_err(|_| "OOB while ext_local_storage_compare_and_set: wasm")?;
			let new_value = context.read_memory(new_value, new_value_len)
				.map_err(|_| "OOB while ext_local_storage_compare_and_set: wasm")?;

			let old_value = if old_value_len == u32::max_value() {
				None
			} else {
				Some(
					context.read_memory(old_value, old_value_len)
					.map_err(|_| "OOB while ext_local_storage_compare_and_set: wasm")?
				)
			};

			let res = runtime_io::local_storage_compare_and_set(
				kind,
				&key,
				old_value.as_ref().map(|v| v.as_ref()),
				&new_value,
			);

			Ok(if res { 0 } else { 1 })
		}

		ext_http_request_start(
			method: Pointer<u8>,
			method_len: WordSize,
			url: Pointer<u8>,
			url_len: WordSize,
			meta: Pointer<u8>,
			meta_len: WordSize,
		) -> u32 {
			let method = context.read_memory(method, method_len)
				.map_err(|_| "OOB while ext_http_request_start: wasm")?;
			let url = context.read_memory(url, url_len)
				.map_err(|_| "OOB while ext_http_request_start: wasm")?;
			let meta = context.read_memory(meta, meta_len)
				.map_err(|_| "OOB while ext_http_request_start: wasm")?;

			let method_str = str::from_utf8(&method)
				.map_err(|_| "invalid str while ext_http_request_start: wasm")?;
			let url_str = str::from_utf8(&url)
				.map_err(|_| "invalid str while ext_http_request_start: wasm")?;

			let id = runtime_io::http_request_start(method_str, url_str, &meta);

			if let Ok(id) = id {
				Ok(id.into())
			} else {
				Ok(u32::max_value())
			}
		}

		ext_http_request_add_header(
			request_id: u32,
			name: Pointer<u8>,
			name_len: WordSize,
			value: Pointer<u8>,
			value_len: WordSize,
		) -> u32 {
			let name = context.read_memory(name, name_len)
				.map_err(|_| "OOB while ext_http_request_add_header: wasm")?;
			let value = context.read_memory(value, value_len)
				.map_err(|_| "OOB while ext_http_request_add_header: wasm")?;

			let name_str = str::from_utf8(&name)
				.map_err(|_| "Invalid str while ext_http_request_add_header: wasm")?;
			let value_str = str::from_utf8(&value)
				.map_err(|_| "Invalid str while ext_http_request_add_header: wasm")?;

			let res = runtime_io::http_request_add_header(
				offchain::HttpRequestId(request_id as u16),
				name_str,
				value_str,
			);

			Ok(if res.is_ok() { 0 } else { 1 })
		}

		ext_http_request_write_body(
			request_id: u32,
			chunk: Pointer<u8>,
			chunk_len: WordSize,
			deadline: u64,
		) -> u32 {
			let chunk = context.read_memory(chunk, chunk_len)
				.map_err(|_| "OOB while ext_http_request_write_body: wasm")?;

			let res = runtime_io::http_request_write_body(
				offchain::HttpRequestId(request_id as u16),
				&chunk,
				deadline_to_timestamp(deadline),
			);

			Ok(match res {
				Ok(()) => 0,
				Err(e) => e.into(),
			})
		}

		ext_http_response_wait(
			ids: Pointer<u32>,
			ids_len: WordSize,
			statuses: Pointer<u32>,
			deadline: u64,
		) {
			let ids = (0..ids_len)
				.map(|i|
					 context.read_primitive(ids.offset(i).ok_or("Point overflow")?)
						.map(|id: u32| offchain::HttpRequestId(id as u16))
						.map_err(|_| "OOB while ext_http_response_wait: wasm")
				)
				.collect::<std::result::Result<Vec<_>, _>>()?;

			let res = runtime_io::http_response_wait(&ids, deadline_to_timestamp(deadline))
				.into_iter()
				.map(|status| u32::from(status))
				.enumerate()
				// make sure to take up to `ids_len` to avoid exceeding the mem.
				.take(ids_len as usize);

			for (i, status) in res {
				context.write_primitive(statuses.offset(i as u32).ok_or("Point overflow")?, status)
					.map_err(|_| "Invalid attempt to set memory in ext_http_response_wait")?;
			}

			Ok(())
		}

		ext_http_response_headers(
			request_id: u32,
			written_out: Pointer<u32>,
		) -> Pointer<u8> {
			use codec::Encode;

			let headers = runtime_io::http_response_headers(offchain::HttpRequestId(request_id as u16));

			let encoded = headers.encode();
			let len = encoded.len() as u32;
			let offset = context.allocate_memory(len)?;

			context.write_memory(offset, &encoded)
				.map_err(|_| "Invalid attempt to set memory in ext_http_response_headers")?;
			context.write_primitive(written_out, len)
				.map_err(|_| "Invalid attempt to write written_out in ext_http_response_headers")?;

			Ok(offset)
		}

		ext_http_response_read_body(
			request_id: u32,
			buffer: Pointer<u8>,
			buffer_len: WordSize,
			deadline: u64,
		) -> WordSize {
			let mut internal_buffer = Vec::with_capacity(buffer_len as usize);
			internal_buffer.resize(buffer_len as usize, 0);

			let res = runtime_io::http_response_read_body(
				offchain::HttpRequestId(request_id as u16),
				&mut internal_buffer,
				deadline_to_timestamp(deadline),
			);

			Ok(match res {
				Ok(read) => {
					context.write_memory(buffer, &internal_buffer[..read])
						.map_err(|_| "Invalid attempt to set memory in ext_http_response_read_body")?;

					read as u32
				},
				Err(err) => {
					u32::max_value() - u32::from(err) + 1
				}
			})
		}
<<<<<<< HEAD
	},
	ext_sandbox_memory_teardown(memory_idx: u32) => {
		this.sandbox_store.memory_teardown(memory_idx)?;
		Ok(())
	},
	ext_storage_start_transaction() => {
		this.ext.storage_start_transaction();
		Ok(())
	},
	ext_storage_discard_transaction() => {
		this.ext.storage_discard_transaction();
		Ok(())
	},
	ext_storage_commit_transaction() => {
		this.ext.storage_commit_transaction();
		Ok(())
	},
	=> <'e, E: Externalities<Blake2Hasher> + 'e>
);
=======
	}
}

/// Execute closure that access external storage.
///
/// All panics that happen within closure are captured and transformed into
/// runtime error. This requires special panic handler mode to be enabled
/// during the call (see `panic_handler::AbortGuard::never_abort`).
/// If this mode isn't enabled, then all panics within externalities are
/// leading to process abort.
fn with_external_storage<T, F>(f: F) -> std::result::Result<T, String>
	where
		F: panic::UnwindSafe + FnOnce() -> Result<T>
{
	// it is safe beause basic methods of StorageExternalities are guaranteed to touch only
	// its internal state + we should discard it on error
	panic::catch_unwind(move || f())
		.map_err(|_| Error::Runtime)
		.and_then(|result| result)
		.map_err(|err| format!("{}", err))
}
>>>>>>> 1fe6aaea

/// Wasm rust executor for contracts.
///
/// Executes the provided code in a sandboxed wasm runtime.
#[derive(Debug, Clone)]
pub struct WasmExecutor;

impl WasmExecutor {
	/// Create a new instance.
	pub fn new() -> Self {
		WasmExecutor
	}

	/// Call a given method in the given code.
	///
	/// Signature of this method needs to be `(I32, I32) -> I64`.
	///
	/// This should be used for tests only.
	pub fn call<E: Externalities<Blake2Hasher>>(
		&self,
		ext: &mut E,
		heap_pages: usize,
		code: &[u8],
		method: &str,
		data: &[u8],
	) -> Result<Vec<u8>> {
		let module = wasmi::Module::from_buffer(code)?;
		let module = Self::instantiate_module(heap_pages, &module)?;

		self.call_in_wasm_module(ext, &module, method, data)
	}

	/// Call a given method with a custom signature in the given code.
	///
	/// This should be used for tests only.
	pub fn call_with_custom_signature<
		E: Externalities<Blake2Hasher>,
		F: FnOnce(&mut dyn FnMut(&[u8]) -> Result<u32>) -> Result<Vec<RuntimeValue>>,
		FR: FnOnce(Option<RuntimeValue>, &MemoryRef) -> Result<Option<R>>,
		R,
	>(
		&self,
		ext: &mut E,
		heap_pages: usize,
		code: &[u8],
		method: &str,
		create_parameters: F,
		filter_result: FR,
	) -> Result<R> {
		let module = wasmi::Module::from_buffer(code)?;
		let module = Self::instantiate_module(heap_pages, &module)?;

		self.call_in_wasm_module_with_custom_signature(
			ext,
			&module,
			method,
			create_parameters,
			filter_result,
		)
	}

	fn get_mem_instance(module: &ModuleRef) -> Result<MemoryRef> {
		Ok(module
			.export_by_name("memory")
			.ok_or_else(|| Error::InvalidMemoryReference)?
			.as_memory()
			.ok_or_else(|| Error::InvalidMemoryReference)?
			.clone())
	}

	/// Find the global named `__heap_base` in the given wasm module instance and
	/// tries to get its value.
	fn get_heap_base(module: &ModuleRef) -> Result<u32> {
		let heap_base_val = module
			.export_by_name("__heap_base")
			.ok_or_else(|| Error::HeapBaseNotFoundOrInvalid)?
			.as_global()
			.ok_or_else(|| Error::HeapBaseNotFoundOrInvalid)?
			.get();

		match heap_base_val {
			wasmi::RuntimeValue::I32(v) => Ok(v as u32),
			_ => Err(Error::HeapBaseNotFoundOrInvalid),
		}
	}

	/// Call a given method in the given wasm-module runtime.
	pub fn call_in_wasm_module<E: Externalities<Blake2Hasher>>(
		&self,
		ext: &mut E,
		module_instance: &ModuleRef,
		method: &str,
		data: &[u8],
	) -> Result<Vec<u8>> {
		self.call_in_wasm_module_with_custom_signature(
			ext,
			module_instance,
			method,
			|alloc| {
				let offset = alloc(data)?;
				Ok(vec![I32(offset as i32), I32(data.len() as i32)])
			},
			|res, memory| {
				if let Some(I64(r)) = res {
					let offset = r as u32;
					let length = (r as u64 >> 32) as usize;
					memory.get(offset, length).map_err(|_| Error::Runtime).map(Some)
				} else {
					Ok(None)
				}
			}
		)
	}

	/// Call a given method in the given wasm-module runtime.
	fn call_in_wasm_module_with_custom_signature<
		E: Externalities<Blake2Hasher>,
		F: FnOnce(&mut dyn FnMut(&[u8]) -> Result<u32>) -> Result<Vec<RuntimeValue>>,
		FR: FnOnce(Option<RuntimeValue>, &MemoryRef) -> Result<Option<R>>,
		R,
	>(
		&self,
		ext: &mut E,
		module_instance: &ModuleRef,
		method: &str,
		create_parameters: F,
		filter_result: FR,
	) -> Result<R> {
		// extract a reference to a linear memory, optional reference to a table
		// and then initialize FunctionExecutor.
		let memory = Self::get_mem_instance(module_instance)?;
		let table: Option<TableRef> = module_instance
			.export_by_name("__indirect_function_table")
			.and_then(|e| e.as_table().cloned());
		let heap_base = Self::get_heap_base(module_instance)?;

		let mut fec = FunctionExecutor::new(
			memory.clone(),
			heap_base,
			table,
		)?;

		let parameters = create_parameters(&mut |data: &[u8]| {
			let offset = fec.allocate_memory(data.len() as u32)?;
			fec.write_memory(offset, data).map(|_| offset.into()).map_err(Into::into)
		})?;

		let result = runtime_io::with_externalities(
			ext,
			|| module_instance.invoke_export(method, &parameters, &mut fec),
		);

		match result {
			Ok(val) => match filter_result(val, &memory)? {
				Some(val) => Ok(val),
				None => Err(Error::InvalidReturn),
			},
			Err(e) => {
				trace!(
					target: "wasm-executor",
					"Failed to execute code with {} pages",
					memory.current_size().0
				);
				Err(e.into())
			},
		}
	}

	/// Prepare module instance
	pub fn instantiate_module(
		heap_pages: usize,
		module: &Module,
	) -> Result<ModuleRef> {
		// start module instantiation. Don't run 'start' function yet.
		let intermediate_instance = ModuleInstance::new(
			module,
			&ImportsBuilder::new()
			.with_resolver("env", FunctionExecutor::resolver())
		)?;

		// Verify that the module has the heap base global variable.
		let _ = Self::get_heap_base(intermediate_instance.not_started_instance())?;

		// Extract a reference to a linear memory.
		let memory = Self::get_mem_instance(intermediate_instance.not_started_instance())?;
		memory.grow(Pages(heap_pages)).map_err(|_| Error::Runtime)?;

		if intermediate_instance.has_start() {
			// Runtime is not allowed to have the `start` function.
			Err(Error::RuntimeHasStartFn)
		} else {
			Ok(intermediate_instance.assert_no_start())
		}
	}
}


#[cfg(test)]
mod tests {
	use super::*;

	use codec::Encode;

	use state_machine::TestExternalities as CoreTestExternalities;
	use hex_literal::hex;
	use primitives::map;
	use runtime_test::WASM_BINARY;
	use substrate_offchain::testing;

	type TestExternalities<H> = CoreTestExternalities<H, u64>;

	#[test]
	fn returning_should_work() {
		let mut ext = TestExternalities::default();
		let test_code = WASM_BINARY;

		let output = WasmExecutor::new().call(&mut ext, 8, &test_code[..], "test_empty_return", &[]).unwrap();
		assert_eq!(output, vec![0u8; 0]);
	}

	#[test]
	fn panicking_should_work() {
		let mut ext = TestExternalities::default();
		let test_code = WASM_BINARY;

		let output = WasmExecutor::new().call(&mut ext, 8, &test_code[..], "test_panic", &[]);
		assert!(output.is_err());

		let output = WasmExecutor::new().call(&mut ext, 8, &test_code[..], "test_conditional_panic", &[]);
		assert_eq!(output.unwrap(), vec![0u8; 0]);

		let output = WasmExecutor::new().call(&mut ext, 8, &test_code[..], "test_conditional_panic", &[2]);
		assert!(output.is_err());
	}

	#[test]
	fn storage_should_work() {
		let mut ext = TestExternalities::default();
		ext.set_storage(b"foo".to_vec(), b"bar".to_vec());
		let test_code = WASM_BINARY;

		let output = WasmExecutor::new().call(&mut ext, 8, &test_code[..], "test_data_in", b"Hello world").unwrap();

		assert_eq!(output, b"all ok!".to_vec());

		let expected = TestExternalities::new((map![
			b"input".to_vec() => b"Hello world".to_vec(),
			b"foo".to_vec() => b"bar".to_vec(),
			b"baz".to_vec() => b"bar".to_vec()
		], map![]));
		assert_eq!(ext, expected);
	}

	#[test]
	fn clear_prefix_should_work() {
		let mut ext = TestExternalities::default();
		ext.set_storage(b"aaa".to_vec(), b"1".to_vec());
		ext.set_storage(b"aab".to_vec(), b"2".to_vec());
		ext.set_storage(b"aba".to_vec(), b"3".to_vec());
		ext.set_storage(b"abb".to_vec(), b"4".to_vec());
		ext.set_storage(b"bbb".to_vec(), b"5".to_vec());
		let test_code = WASM_BINARY;

		// This will clear all entries which prefix is "ab".
		let output = WasmExecutor::new().call(&mut ext, 8, &test_code[..], "test_clear_prefix", b"ab").unwrap();

		assert_eq!(output, b"all ok!".to_vec());

		let expected = TestExternalities::new((map![
			b"aaa".to_vec() => b"1".to_vec(),
			b"aab".to_vec() => b"2".to_vec(),
			b"bbb".to_vec() => b"5".to_vec()
		], map![]));
		assert_eq!(expected, ext);
	}

	#[test]
	fn blake2_256_should_work() {
		let mut ext = TestExternalities::default();
		let test_code = WASM_BINARY;
		assert_eq!(
			WasmExecutor::new().call(&mut ext, 8, &test_code[..], "test_blake2_256", &[]).unwrap(),
			blake2_256(&b""[..]).encode()
		);
		assert_eq!(
			WasmExecutor::new().call(&mut ext, 8, &test_code[..], "test_blake2_256", b"Hello world!").unwrap(),
			blake2_256(&b"Hello world!"[..]).encode()
		);
	}

	#[test]
	fn blake2_128_should_work() {
		let mut ext = TestExternalities::default();
		let test_code = WASM_BINARY;
		assert_eq!(
			WasmExecutor::new().call(&mut ext, 8, &test_code[..], "test_blake2_128", &[]).unwrap(),
			blake2_128(&b""[..]).encode()
		);
		assert_eq!(
			WasmExecutor::new().call(&mut ext, 8, &test_code[..], "test_blake2_128", b"Hello world!").unwrap(),
			blake2_128(&b"Hello world!"[..]).encode()
		);
	}

	#[test]
	fn twox_256_should_work() {
		let mut ext = TestExternalities::default();
		let test_code = WASM_BINARY;
		assert_eq!(
			WasmExecutor::new().call(&mut ext, 8, &test_code[..], "test_twox_256", &[]).unwrap(),
			hex!("99e9d85137db46ef4bbea33613baafd56f963c64b1f3685a4eb4abd67ff6203a"),
		);
		assert_eq!(
			WasmExecutor::new().call(&mut ext, 8, &test_code[..], "test_twox_256", b"Hello world!").unwrap(),
			hex!("b27dfd7f223f177f2a13647b533599af0c07f68bda23d96d059da2b451a35a74"),
		);
	}

	#[test]
	fn twox_128_should_work() {
		let mut ext = TestExternalities::default();
		let test_code = WASM_BINARY;
		assert_eq!(
			WasmExecutor::new().call(&mut ext, 8, &test_code[..], "test_twox_128", &[]).unwrap(),
			hex!("99e9d85137db46ef4bbea33613baafd5")
		);
		assert_eq!(
			WasmExecutor::new().call(&mut ext, 8, &test_code[..], "test_twox_128", b"Hello world!").unwrap(),
			hex!("b27dfd7f223f177f2a13647b533599af")
		);
	}

	#[test]
	fn ed25519_verify_should_work() {
		let mut ext = TestExternalities::<Blake2Hasher>::default();
		let test_code = WASM_BINARY;
		let key = ed25519::Pair::from_seed(&blake2_256(b"test"));
		let sig = key.sign(b"all ok!");
		let mut calldata = vec![];
		calldata.extend_from_slice(key.public().as_ref());
		calldata.extend_from_slice(sig.as_ref());

		assert_eq!(
			WasmExecutor::new().call(&mut ext, 8, &test_code[..], "test_ed25519_verify", &calldata).unwrap(),
			vec![1]
		);

		let other_sig = key.sign(b"all is not ok!");
		let mut calldata = vec![];
		calldata.extend_from_slice(key.public().as_ref());
		calldata.extend_from_slice(other_sig.as_ref());

		assert_eq!(
			WasmExecutor::new().call(&mut ext, 8, &test_code[..], "test_ed25519_verify", &calldata).unwrap(),
			vec![0]
		);
	}

	#[test]
	fn sr25519_verify_should_work() {
		let mut ext = TestExternalities::<Blake2Hasher>::default();
		let test_code = WASM_BINARY;
		let key = sr25519::Pair::from_seed(&blake2_256(b"test"));
		let sig = key.sign(b"all ok!");
		let mut calldata = vec![];
		calldata.extend_from_slice(key.public().as_ref());
		calldata.extend_from_slice(sig.as_ref());

		assert_eq!(
			WasmExecutor::new().call(&mut ext, 8, &test_code[..], "test_sr25519_verify", &calldata).unwrap(),
			vec![1]
		);

		let other_sig = key.sign(b"all is not ok!");
		let mut calldata = vec![];
		calldata.extend_from_slice(key.public().as_ref());
		calldata.extend_from_slice(other_sig.as_ref());

		assert_eq!(
			WasmExecutor::new().call(&mut ext, 8, &test_code[..], "test_sr25519_verify", &calldata).unwrap(),
			vec![0]
		);
	}

	#[test]
	fn ordered_trie_root_should_work() {
		let mut ext = TestExternalities::<Blake2Hasher>::default();
		let trie_input = vec![b"zero".to_vec(), b"one".to_vec(), b"two".to_vec()];
		let test_code = WASM_BINARY;
		assert_eq!(
			WasmExecutor::new().call(&mut ext, 8, &test_code[..], "test_ordered_trie_root", &[]).unwrap(),
			Layout::<Blake2Hasher>::ordered_trie_root(trie_input.iter()).as_fixed_bytes().encode()
		);
	}

	#[test]
	fn offchain_local_storage_should_work() {
		use substrate_client::backend::OffchainStorage;

		let mut ext = TestExternalities::<Blake2Hasher>::default();
		let (offchain, state) = testing::TestOffchainExt::new();
		ext.set_offchain_externalities(offchain);
		let test_code = WASM_BINARY;
		assert_eq!(
			WasmExecutor::new().call(&mut ext, 8, &test_code[..], "test_offchain_local_storage", &[]).unwrap(),
			vec![0]
		);
		assert_eq!(state.read().persistent_storage.get(b"", b"test"), Some(vec![]));
	}

	#[test]
	fn offchain_http_should_work() {
		let mut ext = TestExternalities::<Blake2Hasher>::default();
		let (offchain, state) = testing::TestOffchainExt::new();
		ext.set_offchain_externalities(offchain);
		state.write().expect_request(
			0,
			testing::PendingRequest {
				method: "POST".into(),
				uri: "http://localhost:12345".into(),
				body: vec![1, 2, 3, 4],
				headers: vec![("X-Auth".to_owned(), "test".to_owned())],
				sent: true,
				response: vec![1, 2, 3],
				response_headers: vec![("X-Auth".to_owned(), "hello".to_owned())],
				..Default::default()
			},
		);

		let test_code = WASM_BINARY;
		assert_eq!(
			WasmExecutor::new().call(&mut ext, 8, &test_code[..], "test_offchain_http", &[]).unwrap(),
			vec![0]
		);
	}
}<|MERGE_RESOLUTION|>--- conflicted
+++ resolved
@@ -1360,27 +1360,27 @@
 				}
 			})
 		}
-<<<<<<< HEAD
-	},
-	ext_sandbox_memory_teardown(memory_idx: u32) => {
-		this.sandbox_store.memory_teardown(memory_idx)?;
-		Ok(())
-	},
-	ext_storage_start_transaction() => {
-		this.ext.storage_start_transaction();
-		Ok(())
-	},
-	ext_storage_discard_transaction() => {
-		this.ext.storage_discard_transaction();
-		Ok(())
-	},
-	ext_storage_commit_transaction() => {
-		this.ext.storage_commit_transaction();
-		Ok(())
-	},
-	=> <'e, E: Externalities<Blake2Hasher> + 'e>
-);
-=======
+
+		ext_storage_start_transaction() {
+			with_external_storage(move ||
+				Ok(runtime_io::storage_start_transaction())
+			)?;
+			Ok(())
+		}
+
+		ext_storage_discard_transaction() {
+			with_external_storage(move ||
+				Ok(runtime_io::storage_discard_transaction())
+			)?;
+			Ok(())
+		}
+
+		ext_storage_commit_transaction() {
+			with_external_storage(move ||
+				Ok(runtime_io::storage_commit_transaction())
+			)?;
+			Ok(())
+		}
 	}
 }
 
@@ -1402,7 +1402,6 @@
 		.and_then(|result| result)
 		.map_err(|err| format!("{}", err))
 }
->>>>>>> 1fe6aaea
 
 /// Wasm rust executor for contracts.
 ///
